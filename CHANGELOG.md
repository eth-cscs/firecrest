# Changelog

All notable changes to this project will be documented in this file.

The format is based on [Keep a Changelog](https://keepachangelog.com/en/1.0.0/),
and this project adheres to [Semantic Versioning](https://semver.org/spec/v2.0.0.html).

## [1.16.0]

### Added

<<<<<<< HEAD
- Add the endpoints `/compute/nodes` and `/compute/nodes/{nodeName}` to retrieve information about nodes in the scheduling queue.
- Added endpoints `POST /utilities/compress`, `POST /utilities/extract`, `POST /storage/xfer-internal/compress` and `POST /storage/xfer-internal/extract` for file compression and extraction.
- Added grep support for tail and head command. `&grep=pattern`
=======
- Add `examples` directory for practical use cases of FirecREST.
>>>>>>> 85290440

### Changed

- Environment variable names
  - Added: `F7T_CERTIFICATOR_HOST`, `F7T_COMPUTE_HOST`, `F7T_RESERVATION_HOST`, `F7T_STATUS_HOST`, `F7T_STORAGE_HOST`, `F7T_TASKS_HOST`, `F7T_UTILITIES_HOST`
  - Replaced
    - `F7T_SYSTEMS_PUBLIC` by `F7T_SYSTEMS_PUBLIC_NAME`
    - `F7T_USE_SSL` by `F7T_SSL_ENABLED`
    - `F7T_POLICY_PATH` by `F7T_OPA_POLICY_PATH`
    - `F7T_PERSISTENCE_IP` by `F7T_PERSIST_HOST`
    - `F7T_SSH_CERTIFICATE_WRAPPER` by `F7T_SSH_CERTIFICATE_WRAPPER_ENABLED`
    - `F7T_STATUS_SYSTEMS` by `F7T_SYSTEMS_INTERNAL_STATUS_ADDR`
    - `F7T_SECRET_KEY` by `F7T_SWIFT_SECRET_KEY`
    - `F7T_USE_SPANK_PLUGIN` by `F7T_SPANK_PLUGIN_ENABLED`

  - Removed: `F7T_CERTIFICATOR_URL`, `F7T_COMPUTE_URL`, `F7T_RESERVATION_URL`, `F7T_STATUS_URL`, `F7T_STORAGE_URL`, `F7T_TASKS_URL`, `F7T_UTILITIES_URL`, and `F7T_SWIFT_ACCOUNT` (it's using the same value than `F7T_OS_PROJECT_ID`)

- On task response metadata, the `task_url` value is now relative to the `/tasks` endpoint

- Add the endpoints `/compute/nodes` and `/compute/nodes/{nodeName}` to retrieve information about nodes in the scheduling queue.
- Added endpoints `POST /utilities/compress`, `POST /utilities/extract`, `POST /storage/xfer-internal/compress` and `POST /storage/xfer-internal/extract` for file compression and extraction.
- Added recurisive option to ls utilities command `&recursive=true`.

### Fixed

- Fixed error on pipeline when releasing production version.
- Fixed response in task after timeout in one of the commands.
- Handle `ChunkedEncodingError` error in task creation to avoid crashing and returning 500 Error.

## [1.15.0]

### Added

- Add the endpoints `GET /status/filesystems` and `GET /status/filesystems/<system>`, providing enhancement in terms of filesystem availability
- The endpoint `/utilities/whoami` adds the `boolean` parameter "`groups`" which set on `true` returns a dictionary with `uid`, `gid`, and `groups`
- Added the parameter `WORKLOAD_MANAGER` in `GET /status/parameters` to provide information on the resource and workload manager used for compute
- Add `F7T_LOG_TYPE` to select logging to files or stdout.
- Add `F7T_GUNICORN_LOG` for Gunicorn logs.
- Add profiling middleware.

### Changed

- Improved retrieval of tasks from persistence storage.
- Upgraded `kong` gateway to [v3.6.0](https://docs.konghq.com/gateway/changelog/#3600)
- Upgraded `cryptography`package to [v42.0.4](https://cryptography.io/en/latest/changelog/#v42-0-4)
- Upgraded `paramiko` package to [v3.4.0](https://github.com/paramiko/paramiko/tree/3.4.0)

### Fixed

- Fixed demo images dependency declarations preventing docker-compose to build successfully.
- Fixed check when submitted an empty batch file on `POST /compute/jobs/upload`
- Fixed error message when `GET /status/systems` encounters error in one filesystem
- Fixed SSH connection error catching
- Fixed secured "ssh-keygen" command execution

## [1.14.0]

### Added

- Add constraint in xfer-internal job script when provided by the configuration. The associated environment variable is `F7T_XFER_CONSTRAINT` and can be empty, when no machine needs it. Otherwise, the different constraints should be separated by `;`.
- Support passing environment variables when submitting a job.
- Support listing directories without resolving UID/GID.
- Add description for each parameter in `GET /status/parameters` response.
- Add support for Object Storage Tenants in S3v4 object storage. The associated environment variable is `F7T_S3_TENANT` and it can be empty or be `null` or `none` when the tenant is not needed. Otherwise the tenant name has to be set.
- The task that is returned from a successful `GET /jobs/acct` would returns the attribute `time`, which is `cputime` from slurm. The attribute will remain and `cputime` and `elapsed` will be also returned. Similarly, `time_left` is actually the time of termination of the jobs. `time_left` will remain for compatibility reasons, but `elapsed` attribute will also be returned.
- Added `F7T_AUTH_ISSUER` to specify the JWT token issuer to be checked by Kong GW
- Removed `F7T_AUTH_REALM` and `F7T_AUTH_URL` which are no longer needed

### Changed

- CI/CD pipeline is now adapted to create helm charts images and push to a repository when TDS or Prod are tagged
  - Also secrets now can be managed from ExternalSecrets on K8s deployment
  - Deployment on TDS triggers ArgoCD deployment
- Demo and k8s deployments have the Swagger UI API specification at unauthenticated `/docs` endpoint

### Fixed

- Take into account `pageNumber` and `pageSize` arguments in `GET /compute/jobs` and `GET /compute/acct`.

## [1.13.1]

### Added

- Tasks microservice now provides filtering by a subset of tasks with a `tasks` parameter
  - `GET /tasks?tasks=<taskid>,<taskid>,<taskid>`

- Tasks microservice now reports in task metadata the system for which the task was created

- For storage tasks, now the `source` and `target` path are part of the `data` field on the response for all statuses

- For certificator container sets up the environment variables `F7T_CA_KEY_PATH` and `F7T_PUB_USER_KEY_PATH` as absolute paths in the container for the CA Private key (`ca-key`) and the user key (`user-key.pub`), respectively. If not set, the default directory will be root (ie, `/ca-key`)

- For the rest of microservices, the value to set is `F7T_PRIV_USER_KEY_PATH` (`user-key`)

- The `head` endpoint has a new argument: `skip_ending`. The output will be the whole file, without the last NUM bytes/lines of each file.

- The `tail` endpoint has a new argument: `skip_beginning`. The output will start with byte/line NUM of each file.

### Fixed

- Demo template UI client has been fixed in order to integrate latest changes
- Fixed correct header when the result of an operation in the system is `Not a directory` to `X-Not-A-Directory`
- Fixed the automatic change of the filename in uploaded files with empty spaces and other special characters.
- Fixed the issue with parsing `ls` when encountering filenames with the `$` character and whitespace.

## [1.13.0]

### Added

### Changed

- Flask version upgraded to `2.3.2`
- Cryptography version upgraded to `39.0.2`
- Certificator now uses `f7t-base` as base image

### Fixed

## [1.12.0]

### Added

- More tests for `/storage/xfer-external/upload` endpoint
### Changed

- For `/storage/xfer-external/upload` now is possible for the form parameter `targetPath` to be a file path or a directory path

### Fixed

- Upgrade to `redis == 4.5.4` in `tasks` API

## [1.11.1]

### Fixed

- Automated process for extracting the version number and using it in K8s OpenAPI pod

## [1.11.0]

### Added

- Add github workflow for automatic releases.
- Add new endpoints for `head` and `tail` commands.
- Add endpoint for the `whoami` command.
- Add `X-Size-Limit` to `/utilities/download` and `/utilities/view` endpoints API specification

### Changed

- Allow square brackets in user input.
- `/utilities/stat` endpoint now uses `%f` to return file type and permissions in `mode` field.

### Fixed

- Return the `X-Exists` header for existing folders in `/utilities/mkdir`, instead of `X-A-Directory`.
- Fix bug on view endpoint. Return normally the files that included error messages.<|MERGE_RESOLUTION|>--- conflicted
+++ resolved
@@ -9,13 +9,10 @@
 
 ### Added
 
-<<<<<<< HEAD
 - Add the endpoints `/compute/nodes` and `/compute/nodes/{nodeName}` to retrieve information about nodes in the scheduling queue.
 - Added endpoints `POST /utilities/compress`, `POST /utilities/extract`, `POST /storage/xfer-internal/compress` and `POST /storage/xfer-internal/extract` for file compression and extraction.
 - Added grep support for tail and head command. `&grep=pattern`
-=======
 - Add `examples` directory for practical use cases of FirecREST.
->>>>>>> 85290440
 
 ### Changed
 
