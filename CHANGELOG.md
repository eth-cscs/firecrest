# Changelog

All notable changes to this project will be documented in this file.

The format is based on [Keep a Changelog](https://keepachangelog.com/en/1.0.0/),
and this project adheres to [Semantic Versioning](https://semver.org/spec/v2.0.0.html).

## [1.16.0]

### Added

<<<<<<< HEAD
- Add the endpoints `/compute/nodes` and `/compute/nodes/{nodeName}` to retrieve information about nodes in the scheduling queue.
- Added endpoints `POST /utilities/compress`, `POST /utilities/extract`, `POST /storage/xfer-internal/compress` and `POST /storage/xfer-internal/extract` for file compression and extraction.
- Added recurisive option to ls utilities command `&recursive=true`.
- Add the endpoints `/compute/partitions` and `/compute/partitions/{partitionName}` to retrieve information about partitions in the scheduling queue.
- Add `examples` directory for practical use cases of FirecREST.
- Add the endpoints `/compute/reservations` and `/compute/reservations/{reservationName}` to retrieve information about reservations in the scheduling queue.
=======
- Added the endpoints `/compute/nodes` and `/compute/nodes/{nodeName}` to retrieve information about nodes in the scheduling queue.
- Added endpoints `POST /utilities/compress`, `POST /utilities/extract`, `POST /storage/xfer-internal/compress` and `POST /storage/xfer-internal/extract` for file compression and extraction.
- Added recurisive option to ls utilities command `&recursive=true`.
- Added the endpoints `/compute/partitions` and `/compute/partitions/{partitionName}` to retrieve information about partitions in the scheduling queue.
- Added grep support for tail and head command. `&grep=pattern`
- Added `examples` directory for practical use cases of FirecREST.
>>>>>>> 34e94d17

### Changed

- Environment variable names
  - Added: `F7T_CERTIFICATOR_HOST`, `F7T_COMPUTE_HOST`, `F7T_RESERVATION_HOST`, `F7T_STATUS_HOST`, `F7T_STORAGE_HOST`, `F7T_TASKS_HOST`, `F7T_UTILITIES_HOST`
  - Replaced
    - `F7T_SYSTEMS_PUBLIC` by `F7T_SYSTEMS_PUBLIC_NAME`
    - `F7T_USE_SSL` by `F7T_SSL_ENABLED`
    - `F7T_POLICY_PATH` by `F7T_OPA_POLICY_PATH`
    - `F7T_PERSISTENCE_IP` by `F7T_PERSIST_HOST`
    - `F7T_SSH_CERTIFICATE_WRAPPER` by `F7T_SSH_CERTIFICATE_WRAPPER_ENABLED`
    - `F7T_STATUS_SYSTEMS` by `F7T_SYSTEMS_INTERNAL_STATUS_ADDR`
    - `F7T_SECRET_KEY` by `F7T_SWIFT_SECRET_KEY`
    - `F7T_USE_SPANK_PLUGIN` by `F7T_SPANK_PLUGIN_ENABLED`

  - Removed: `F7T_CERTIFICATOR_URL`, `F7T_COMPUTE_URL`, `F7T_RESERVATION_URL`, `F7T_STATUS_URL`, `F7T_STORAGE_URL`, `F7T_TASKS_URL`, `F7T_UTILITIES_URL`, and `F7T_SWIFT_ACCOUNT` (it's using the same value than `F7T_OS_PROJECT_ID`)

- On task response metadata, the `task_url` value is now relative to the `/tasks` endpoint

### Fixed

- Fixed error on pipeline when releasing production version.
- Fixed response in task after timeout in one of the commands.
- Handle `ChunkedEncodingError` error in task creation to avoid crashing and returning 500 Error.

## [1.15.0]

### Added

- Add the endpoints `GET /status/filesystems` and `GET /status/filesystems/<system>`, providing enhancement in terms of filesystem availability
- The endpoint `/utilities/whoami` adds the `boolean` parameter "`groups`" which set on `true` returns a dictionary with `uid`, `gid`, and `groups`
- Added the parameter `WORKLOAD_MANAGER` in `GET /status/parameters` to provide information on the resource and workload manager used for compute
- Add `F7T_LOG_TYPE` to select logging to files or stdout.
- Add `F7T_GUNICORN_LOG` for Gunicorn logs.
- Add profiling middleware.

### Changed

- Improved retrieval of tasks from persistence storage.
- Upgraded `kong` gateway to [v3.6.0](https://docs.konghq.com/gateway/changelog/#3600)
- Upgraded `cryptography`package to [v42.0.4](https://cryptography.io/en/latest/changelog/#v42-0-4)
- Upgraded `paramiko` package to [v3.4.0](https://github.com/paramiko/paramiko/tree/3.4.0)

### Fixed

- Fixed demo images dependency declarations preventing docker-compose to build successfully.
- Fixed check when submitted an empty batch file on `POST /compute/jobs/upload`
- Fixed error message when `GET /status/systems` encounters error in one filesystem
- Fixed SSH connection error catching
- Fixed secured "ssh-keygen" command execution

## [1.14.0]

### Added

- Add constraint in xfer-internal job script when provided by the configuration. The associated environment variable is `F7T_XFER_CONSTRAINT` and can be empty, when no machine needs it. Otherwise, the different constraints should be separated by `;`.
- Support passing environment variables when submitting a job.
- Support listing directories without resolving UID/GID.
- Add description for each parameter in `GET /status/parameters` response.
- Add support for Object Storage Tenants in S3v4 object storage. The associated environment variable is `F7T_S3_TENANT` and it can be empty or be `null` or `none` when the tenant is not needed. Otherwise the tenant name has to be set.
- The task that is returned from a successful `GET /jobs/acct` would returns the attribute `time`, which is `cputime` from slurm. The attribute will remain and `cputime` and `elapsed` will be also returned. Similarly, `time_left` is actually the time of termination of the jobs. `time_left` will remain for compatibility reasons, but `elapsed` attribute will also be returned.
- Added `F7T_AUTH_ISSUER` to specify the JWT token issuer to be checked by Kong GW
- Removed `F7T_AUTH_REALM` and `F7T_AUTH_URL` which are no longer needed

### Changed

- CI/CD pipeline is now adapted to create helm charts images and push to a repository when TDS or Prod are tagged
  - Also secrets now can be managed from ExternalSecrets on K8s deployment
  - Deployment on TDS triggers ArgoCD deployment
- Demo and k8s deployments have the Swagger UI API specification at unauthenticated `/docs` endpoint

### Fixed

- Take into account `pageNumber` and `pageSize` arguments in `GET /compute/jobs` and `GET /compute/acct`.

## [1.13.1]

### Added

- Tasks microservice now provides filtering by a subset of tasks with a `tasks` parameter
  - `GET /tasks?tasks=<taskid>,<taskid>,<taskid>`

- Tasks microservice now reports in task metadata the system for which the task was created

- For storage tasks, now the `source` and `target` path are part of the `data` field on the response for all statuses

- For certificator container sets up the environment variables `F7T_CA_KEY_PATH` and `F7T_PUB_USER_KEY_PATH` as absolute paths in the container for the CA Private key (`ca-key`) and the user key (`user-key.pub`), respectively. If not set, the default directory will be root (ie, `/ca-key`)

- For the rest of microservices, the value to set is `F7T_PRIV_USER_KEY_PATH` (`user-key`)

- The `head` endpoint has a new argument: `skip_ending`. The output will be the whole file, without the last NUM bytes/lines of each file.

- The `tail` endpoint has a new argument: `skip_beginning`. The output will start with byte/line NUM of each file.

### Fixed

- Demo template UI client has been fixed in order to integrate latest changes
- Fixed correct header when the result of an operation in the system is `Not a directory` to `X-Not-A-Directory`
- Fixed the automatic change of the filename in uploaded files with empty spaces and other special characters.
- Fixed the issue with parsing `ls` when encountering filenames with the `$` character and whitespace.

## [1.13.0]

### Added

### Changed

- Flask version upgraded to `2.3.2`
- Cryptography version upgraded to `39.0.2`
- Certificator now uses `f7t-base` as base image

### Fixed

## [1.12.0]

### Added

- More tests for `/storage/xfer-external/upload` endpoint
### Changed

- For `/storage/xfer-external/upload` now is possible for the form parameter `targetPath` to be a file path or a directory path

### Fixed

- Upgrade to `redis == 4.5.4` in `tasks` API

## [1.11.1]

### Fixed

- Automated process for extracting the version number and using it in K8s OpenAPI pod

## [1.11.0]

### Added

- Add github workflow for automatic releases.
- Add new endpoints for `head` and `tail` commands.
- Add endpoint for the `whoami` command.
- Add `X-Size-Limit` to `/utilities/download` and `/utilities/view` endpoints API specification

### Changed

- Allow square brackets in user input.
- `/utilities/stat` endpoint now uses `%f` to return file type and permissions in `mode` field.

### Fixed

- Return the `X-Exists` header for existing folders in `/utilities/mkdir`, instead of `X-A-Directory`.
- Fix bug on view endpoint. Return normally the files that included error messages.<|MERGE_RESOLUTION|>--- conflicted
+++ resolved
@@ -9,21 +9,12 @@
 
 ### Added
 
-<<<<<<< HEAD
-- Add the endpoints `/compute/nodes` and `/compute/nodes/{nodeName}` to retrieve information about nodes in the scheduling queue.
-- Added endpoints `POST /utilities/compress`, `POST /utilities/extract`, `POST /storage/xfer-internal/compress` and `POST /storage/xfer-internal/extract` for file compression and extraction.
-- Added recurisive option to ls utilities command `&recursive=true`.
-- Add the endpoints `/compute/partitions` and `/compute/partitions/{partitionName}` to retrieve information about partitions in the scheduling queue.
-- Add `examples` directory for practical use cases of FirecREST.
-- Add the endpoints `/compute/reservations` and `/compute/reservations/{reservationName}` to retrieve information about reservations in the scheduling queue.
-=======
 - Added the endpoints `/compute/nodes` and `/compute/nodes/{nodeName}` to retrieve information about nodes in the scheduling queue.
 - Added endpoints `POST /utilities/compress`, `POST /utilities/extract`, `POST /storage/xfer-internal/compress` and `POST /storage/xfer-internal/extract` for file compression and extraction.
 - Added recurisive option to ls utilities command `&recursive=true`.
 - Added the endpoints `/compute/partitions` and `/compute/partitions/{partitionName}` to retrieve information about partitions in the scheduling queue.
 - Added grep support for tail and head command. `&grep=pattern`
 - Added `examples` directory for practical use cases of FirecREST.
->>>>>>> 34e94d17
 
 ### Changed
 
