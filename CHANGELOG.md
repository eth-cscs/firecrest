--- conflicted
+++ resolved
@@ -9,15 +9,12 @@
 
 ### Added
 
-- Add the endpoints `/compute/nodes` and `/compute/nodes/{nodeName}` to retrieve information about nodes in the scheduling queue.
+- Addded the endpoints `/compute/nodes` and `/compute/nodes/{nodeName}` to retrieve information about nodes in the scheduling queue.
 - Added endpoints `POST /utilities/compress`, `POST /utilities/extract`, `POST /storage/xfer-internal/compress` and `POST /storage/xfer-internal/extract` for file compression and extraction.
-<<<<<<< HEAD
 - Added recurisive option to ls utilities command `&recursive=true`.
-- Add the endpoints `/compute/partitions` and `/compute/partitions/{partitionName}` to retrieve information about partitions in the scheduling queue.
-=======
+- Added the endpoints `/compute/partitions` and `/compute/partitions/{partitionName}` to retrieve information about partitions in the scheduling queue.
 - Added grep support for tail and head command. `&grep=pattern`
->>>>>>> acd8f2d5
-- Add `examples` directory for practical use cases of FirecREST.
+- Added `examples` directory for practical use cases of FirecREST.
 
 ### Changed
 
