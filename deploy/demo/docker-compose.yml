--- conflicted
+++ resolved
@@ -16,10 +16,6 @@
 
 
 services:
-<<<<<<< HEAD
-  # base image
-=======
->>>>>>> 5665f436
   f7t-base:
     container_name: f7t-base
     image: "f7t-base"
