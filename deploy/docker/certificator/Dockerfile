--- conflicted
+++ resolved
@@ -4,31 +4,12 @@
 ##  Please, refer to the LICENSE file in the root directory.
 ##  SPDX-License-Identifier: BSD-3-Clause
 ##
-<<<<<<< HEAD
 from f7t-base
-=======
-from centos:7
-
-# install epel repo for python-pip package
-RUN yum install -y epel-release
-# update yum
-RUN yum -y update
-
-# install python-pip from repo
-RUN yum install -y python3-3.6.8 python3-pip-9.0.3
-
-# upgrade
-RUN pip3 install pip==21.0.1
->>>>>>> 09f9cc3b
 
 RUN yum install -y openssh-7.4p1
 
-<<<<<<< HEAD
 ADD deploy/docker/certificator/requirements.txt deps/requirements.txt
 RUN pip3 install -r deps/requirements.txt
-=======
-RUN pip3 install Flask==1.1.2 cryptography==3.1.1 pyjwt==1.7.1 requests==2.24.0
->>>>>>> 09f9cc3b
 
 ADD src/certificator/certificator.py certificator.py
 
