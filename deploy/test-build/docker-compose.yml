##
##  Copyright (c) 2019-2021, ETH Zurich. All rights reserved.
##
##  Please, refer to the LICENSE file in the root directory.
##  SPDX-License-Identifier: BSD-3-Clause
##
version: '3'

services:
  certificator:
    build:
      context: ../../
      dockerfile: deploy/docker/certificator/Dockerfile
    env_file:
      - ./environment/common.env
    networks:
      - backend
      - frontend
    volumes:
      - "./environment/keys/ca-key:/ca-key:ro"
      - "./environment/keys/user-key.pub:/user-key.pub:ro"
      - ./logs/firecrest:/var/log:delegated
      - ./ssl:/ssl

  compute:
    build:
      context: ../../
      dockerfile: deploy/docker/compute/Dockerfile
    env_file:
      - ./environment/common.env
    networks:
      - backend
      - frontend
    volumes:
      - "./environment/keys/user-key:/user-key:ro"
      - ./logs/firecrest:/var/log:delegated
      - ./ssl:/ssl

  status:
    build:
      context: ../../
      dockerfile: deploy/docker/status/Dockerfile
    env_file:
      - ./environment/common.env
    networks:
      - backend
      - frontend
    volumes:
      - ./logs/firecrest:/var/log:delegated
      - ./ssl:/ssl

  storage:
    build:
      context: ../../
      dockerfile: deploy/docker/storage/Dockerfile
    env_file:
      - ./environment/common.env
      - ./environment/storage.env
    networks:
      - backend
      - frontend
    depends_on:
      - "tasks"
      - "minio"
    volumes:
      - "./environment/keys/user-key:/user-key:ro"
      # custom host file
      - "./environment/hosts:/etc/hosts:ro"
      - ./logs/firecrest:/var/log:delegated
      - ./ssl:/ssl

  tasks:
    build:
      context: ../../
      dockerfile: deploy/docker/tasks/Dockerfile
    env_file:
      - ./environment/common.env
    environment:
      - F7T_PERSIST_PORT=6379
      - F7T_PERSIST_PWD=rediS2200
      - F7T_DEBUG_MODE=True
      - F7T_COMPUTE_TASK_EXP_TIME=86400
      - F7T_STORAGE_TASK_EXP_TIME=2678400
    depends_on:
      - "taskpersistence"
    networks:
      - backend
      - frontend
    volumes:
      - ./logs/firecrest:/var/log:delegated
      - ./ssl:/ssl

  utilities:
    build:
      context: ../../
      dockerfile: deploy/docker/utilities/Dockerfile
    env_file:
      - ./environment/common.env
    networks:
      - backend
      - frontend
    volumes:
      - "./environment/keys/user-key:/user-key:ro"
      - ./logs/firecrest:/var/log:delegated
      - ./ssl:/ssl

  reservations:
    build:
      context: ../../
      dockerfile: deploy/docker/reservations/Dockerfile
    env_file:
      - ./environment/common.env
    networks:
      - backend
      - frontend
    volumes:
      - "./environment/keys/user-key:/user-key:ro"
      - ./logs/firecrest:/var/log:delegated
      - ./ssl:/ssl

  # auxiliary containers
  cluster:
    # runs on private network to avoid conflict with a local SSH server
    build:
      context: ./
      dockerfile: ./cluster/Dockerfile
    hostname: cluster
<<<<<<< HEAD
    ports:
      - "2223:22"
    # enables mount, and unshare needed by the drophome SPANK plugin
    cap_add:
      - SYS_ADMIN
=======
    networks:
      - backend
      - frontend
>>>>>>> 33f09fb4

  minio:
    # runs on private network so "cluster" can reach it
    container_name: minio_test_build
    image: minio/minio:RELEASE.2021-02-01T22-56-52Z
    command: minio server /data
    environment:
      MINIO_ACCESS_KEY: storage_access_key
      MINIO_SECRET_KEY: storage_secret_key
    networks:
      - backend
      - frontend
    ports:
      - "9000:9000"

  taskpersistence:
    image: redis:5
    command: redis-server /redis.conf
    networks:
      - backend
      - frontend
    volumes:
      - ./taskpersistence/redis.conf:/redis.conf:ro
      - ./logs/firecrest:/var/log:delegated

  opa:
    image: openpolicyagent/opa:0.22.0
    command: run --server --log-level=debug --log-format=json-pretty --tls-cert-file=/ssl/f7t_internal.crt --tls-private-key-file=/ssl/f7t_internal.key /opa-files/data.json /opa-files/policy.rego --addr http://0.0.0.0:8282
    networks:
      - backend
      - frontend
    volumes:
      - ./opa:/opa-files
      - ./ssl:/ssl

  openapi:
    build:
      context: ../../
      dockerfile: ./deploy/docker/openapi/Dockerfile
    networks:
      - backend
      - frontend
    ports:
      - "9090:8080"
    environment:
      SWAGGER_JSON: /tmp/openapi.yaml

# For now all containers are attached to both networks.
# Next step is to split microservices to the
# correct networks to reflect production reality.
networks:
  backend:
    name: f7t-backend
  frontend:
    name: f7t-frontend<|MERGE_RESOLUTION|>--- conflicted
+++ resolved
@@ -125,17 +125,12 @@
       context: ./
       dockerfile: ./cluster/Dockerfile
     hostname: cluster
-<<<<<<< HEAD
-    ports:
-      - "2223:22"
-    # enables mount, and unshare needed by the drophome SPANK plugin
     cap_add:
       - SYS_ADMIN
-=======
     networks:
       - backend
       - frontend
->>>>>>> 33f09fb4
+
 
   minio:
     # runs on private network so "cluster" can reach it
