default:
  tags:
    - Fulen

stages:          # List of stages for jobs, and their order of execution
  - build_images
  - deploy_dev
  - cleanup_dev_deployment
  - tag_release
  - deploy_tds
  - cleanup_dev_images

build_images:
  stage: build_images
  rules:
    - if: '$CI_COMMIT_TAG =~ /^prod-v?[0-9]+[.][0-9]+([.][0-9]+)?$/ || $CI_COMMIT_TAG =~ /^tds-v?[0-9]+[.][0-9]+([.][0-9]+)?$/ || $CI_COMMIT_BRANCH == "master" || $CI_COMMIT_BRANCH =~ /^RESTAPI-.{10,}$/'
  image:
    name: gcr.io/kaniko-project/executor:debug
    entrypoint: [""]
  script:
    - wget https://releases.hashicorp.com/vault/1.11.0/vault_1.11.0_linux_amd64.zip
    - unzip vault_1.11.0_linux_amd64.zip
    - export PATH=$PATH:$(pwd)
    - export VAULT_ADDR="https://vault.svc.cscs.ch"
    - export VAULT_TOKEN=$CI_VAULT_TOKEN
    - CI_K8S_TOKEN="$(vault kv get -field=firecrest-cicd-secret firecrest/dev)"
    - CI_REGISTRY_GROUP="$(vault kv get -field=REGISTRY_GROUP firecrest/dev)"
    - CI_REGISTRY_PREFIX="$(vault kv get -field=REPO_PREFIX firecrest/dev)"

    - mkdir -p /kaniko/.docker
    - echo '{"auths":{"'$CI_REGISTRY'":{"username":"'$CI_REGISTRY_USER'","password":"'$CI_REGISTRY_PASSWORD'"}}}' > /kaniko/.docker/config.json
    - |
        

        # Core microservices
        for img in compute reservations status storage tasks utilities; do
            /kaniko/executor --build-arg BASE_IMAGE=${CI_REGISTRY_PREFIX}/f7t-base:latest --registry-mirror ${CI_REGISTRY} \
            --context ./ --dockerfile deploy/docker/$img/Dockerfile --destination ${CI_REGISTRY_PREFIX}/$img:${CI_COMMIT_SHORT_SHA} --cleanup
        done
        
        if [ "$CI_COMMIT_TAG" != "" ]; then exit 0; fi

        # Certificator separated since its base image is different (centos:7)
        /kaniko/executor --context ./ --dockerfile "deploy/docker/certificator/Dockerfile" \
            --destination "${CI_REGISTRY_PREFIX}/certificator:${CI_COMMIT_SHORT_SHA}" --cleanup

        # build web client
        /kaniko/executor --context src/tests/template_client --dockerfile ./Dockerfile \
        --destination ${CI_REGISTRY_PREFIX}/client:${CI_COMMIT_SHORT_SHA} --cleanup

        # build tester
        /kaniko/executor --context ./ --dockerfile deploy/docker/tester/Dockerfile \
        --destination ${CI_REGISTRY_PREFIX}/tester:${CI_COMMIT_SHORT_SHA} --cleanup
        
  

deploy_dev:
  variables:
    CI_NAMESPACE_DEV: firecrest-dev
    DOCKER_AUTH_CONFIG: '{"auths":{"${CI_REGISTRY}":{"username":"${CI_REGISTRY_USER}","password":"${CI_REGISTRY_PASSWORD}"}}}'
  stage: deploy_dev
  needs:
    - job: build_images
  image:
    name: ${CI_REGISTRY_PREFIX}/ci-util:latest
  script:
    - echo "Deploy development environment"
    - export VAULT_ADDR="https://vault.svc.cscs.ch"
    - export VAULT_TOKEN=$CI_VAULT_TOKEN
    - CI_K8S_TOKEN="$(vault kv get -field=firecrest-cicd-secret firecrest/dev)"
    - CI_REGISTRY_GROUP="$(vault kv get -field=REGISTRY_GROUP firecrest/dev)"
    - CI_REGISTRY_PREFIX="$(vault kv get -field=REPO_PREFIX firecrest/dev)"
    - |
        printf 'Waiting for other pipelines...'
        ELEVATED_TOKEN="$(vault kv get -field=GITLAB_ACCESS_TOKEN firecrest/dev)"
        GITLAB_HOST="https://gitlab.cscs.ch"
        CI_PROJECT_ID=1261
        while true; do
          READY=$(curl -sS --header "PRIVATE-TOKEN: ${ELEVATED_TOKEN}" "${GITLAB_HOST}/api/v4/projects/${CI_PROJECT_ID}/pipelines?order_by=id&sort=asc&scope=running" | jq '.[0].id=='"${CI_PIPELINE_ID}")
          if [ "${READY}" = "true" ]; then
            printf '\nReady!'
            break
          else
            printf '.'
            sleep 10
          fi
        done
    - helm list -n ${CI_NAMESPACE_DEV} --kube-token=${CI_K8S_TOKEN}

    - cd deploy/k8s
    - ls -la
    - >
      echo -e "registry: ${CI_REGISTRY_PREFIX}\ntag: '${CI_COMMIT_SHORT_SHA}' \nnamespace: ${CI_NAMESPACE_DEV}\nregistry_secret_creds: regcred\n" > values-dev.yaml

      for app in config certificator client compute jaeger keycloak kong minio openapi reservations status storage tasks utilities; do
        helm uninstall -n ${CI_NAMESPACE_DEV} --kube-token=${CI_K8S_TOKEN} "$app" || true
        helm install  --wait --wait-for-jobs --timeout 180s -n ${CI_NAMESPACE_DEV} -f values-dev.yaml --kube-token=${CI_K8S_TOKEN} "$app" $app;
      done
    # Cluster is deployed separatelly ALWAYS with tag = latest
    - >
      echo -e "registry: ${CI_REGISTRY_PREFIX}\ntag: latest \nnamespace: ${CI_NAMESPACE_DEV}\nregistry_secret_creds: regcred\n" > values-cluster-dev.yaml;

      helm uninstall -n ${CI_NAMESPACE_DEV} --kube-token=${CI_K8S_TOKEN} cluster || true;
      helm install --wait --wait-for-jobs --timeout 180s -n ${CI_NAMESPACE_DEV} -f values-cluster-dev.yaml --kube-token=${CI_K8S_TOKEN} cluster cluster;

      helm list -n ${CI_NAMESPACE_DEV} --kube-token=${CI_K8S_TOKEN};

      kubectl get pods -n ${CI_NAMESPACE_DEV} --token=${CI_K8S_TOKEN};

    # Testing

    - >
      for use_gateway in False True; do

        helm uninstall -n ${CI_NAMESPACE_DEV} --kube-token=${CI_K8S_TOKEN} tester && sleep 15s || true;

        echo -e "Test using gateway: $use_gateway";

        helm install --wait --timeout 120s  -n $CI_NAMESPACE_DEV  -f values-dev.yaml \
            --set tag=$CI_COMMIT_SHORT_SHA \
            --set workingDir="/firecrest/src/tests/automated_tests" \
            --set use_gateway="$use_gateway" \
            --set pytest_config_file="firecrest-dev.ini" --kube-token=${CI_K8S_TOKEN} \
            tester tester;

        cont_exitcode=0;

        while :
        do
            sleep 20s;

            tester_pod=$(kubectl get pods --selector=job-name=job-tester -n ${CI_NAMESPACE_DEV} --token="${CI_K8S_TOKEN}" --output=jsonpath='{.items[*].metadata.name}');

            echo "Tester pod is: $tester_pod";

            pdstatus=$(kubectl get pods -n ${CI_NAMESPACE_DEV} --token="${CI_K8S_TOKEN}" $tester_pod -o jsonpath="{.status.phase}");

            if [ "$pdstatus" = "Running" ] || [ "$pdstatus" = "Pending" ]; then
                cont_exitcode=$(kubectl get pods -n ${CI_NAMESPACE_DEV} --token="${CI_K8S_TOKEN}" --selector=app=tester -o jsonpath="{.items[*].status.containerStatuses[1].state.terminated.exitCode}")

                if [ "$cont_exitcode" = "" ]; then echo "$tester_pod is still $pdstatus"; continue; fi

                cont_reason=$(kubectl get pods -n ${CI_NAMESPACE_DEV} --token="${CI_K8S_TOKEN}" --selector=app=tester -o jsonpath="{.items[*].status.containerStatuses[1].state.terminated.reason}")
                echo "Container tester exit code $cont_exitcode (reason: $cont_reason)";
            fi

            kubectl logs $tester_pod -n ${CI_NAMESPACE_DEV} --token="${CI_K8S_TOKEN}";

            if [ "$cont_exitcode" = "0" ]; then
                echo -e "$tester_pod success."; break;
              else
                echo -e "$tester_pod failed: $cont_exitcode"; exit 1;
            fi

          done
      done
  only:    
    - master
    - /^RESTAPI-.{10,}$/

  when: on_success

cleanup_dev_deployment:
  variables:
    CI_NAMESPACE_DEV: firecrest-dev
    DOCKER_AUTH_CONFIG: '{"auths":{"${CI_REGISTRY}":{"username":"${CI_REGISTRY_USER}","password":"${CI_REGISTRY_PASSWORD}"}}}'
  needs:
    - job: deploy_dev
  stage: cleanup_dev_deployment
  image:
    name: ${CI_REGISTRY_PREFIX}/ci-util:latest
  script:
    - export VAULT_ADDR="https://vault.svc.cscs.ch"
    - export VAULT_TOKEN=$CI_VAULT_TOKEN
    - CI_K8S_TOKEN="$(vault kv get -field=firecrest-cicd-secret firecrest/dev)"
    - CI_REGISTRY_GROUP="$(vault kv get -field=REGISTRY_GROUP firecrest/dev)"
    - CI_REGISTRY_PREFIX="$(vault kv get -field=REPO_PREFIX firecrest/dev)"
    - >
      for app in config certificator client compute jaeger keycloak kong minio openapi reservations status storage tasks utilities cluster tester; do
        helm uninstall -n ${CI_NAMESPACE_DEV} --kube-token=${CI_K8S_TOKEN} "$app" || true
      done
  only:    
    - master
    - /^RESTAPI-.{10,}$/
  when: on_success

tag_release:
  variables:
    DOCKER_AUTH_CONFIG: '{"auths":{"${CI_REGISTRY}":{"username":"${CI_REGISTRY_USER}","password":"${CI_REGISTRY_PASSWORD}"}}}'
  needs:
    - job: build_images
  stage: tag_release
  rules:
    - if: '$CI_COMMIT_TAG =~ /^prod-v?[0-9]+[.][0-9]+([.][0-9]+)?$/ || $CI_COMMIT_TAG =~ /^tds-v?[0-9]+[.][0-9]+([.][0-9]+)?$/'
  image:
    name: ${CI_REGISTRY_PREFIX}/ci-util:latest
  script:
    - |        
        export VAULT_ADDR="https://vault.svc.cscs.ch"
        export VAULT_TOKEN=$CI_VAULT_TOKEN
        GITLAB_ACCESS_TOKEN="$(vault kv get -field=GITLAB_ACCESS_TOKEN firecrest/dev)"
<<<<<<< HEAD
        echo "${CI_SERVER_URL}/api/v4/projects/${CI_PROJECT_ID}/repository/commits/${CI_COMMIT_SHORT_SHA}/refs?type=all"
        branch=$(curl -sS --header "PRIVATE-TOKEN: ${GITLAB_ACCESS_TOKEN}" "${CI_SERVER_URL}/api/v4/projects/${CI_PROJECT_ID}/repository/commits/${CI_COMMIT_SHORT_SHA}/refs?type=all" | jq '.[].name' | grep '^\s*"master"$')

        env_tags="tds"

=======
        
        echo "${CI_SERVER_URL}/api/v4/projects/${CI_PROJECT_ID}/repository/commits/${CI_COMMIT_SHORT_SHA}/refs?type=all"
        
        branch=$(curl -sS --header "PRIVATE-TOKEN: ${GITLAB_ACCESS_TOKEN}" "${CI_SERVER_URL}/api/v4/projects/${CI_PROJECT_ID}/repository/commits/${CI_COMMIT_SHORT_SHA}/refs?type=all" | jq '.[].name' | grep '^\s*"master"$')

        env_tags="tds"    
>>>>>>> 5ca38765
        if [ "$branch" != ""]; then

          if [ "${CI_COMMIT_TAG:0:4}" == "prod" ]; then
            env_tags="$CI_COMMIT_TAG prod"
          fi
          for tag in $env_tags; do
            images="compute reservations status storage tasks utilities";
            for img in $images; do
                jfrog rt copy --flat=true --url="https://$CI_REGISTRY/artifactory" --user="$CI_REGISTRY_USER" --password="$CI_REGISTRY_PASSWORD" "$CI_REGISTRY_GROUP/$image/$CI_COMMIT_SHORT_SHA/" "$CI_REGISTRY_GROUP/$img/$tag/";  
            done
          done

        else
          echo "The tag does not belong to master the branch"
        fi

  when: on_success
        


cleanup_dev_images:
  variables:
    DOCKER_AUTH_CONFIG: '{"auths":{"${CI_REGISTRY}":{"username":"${CI_REGISTRY_USER}","password":"${CI_REGISTRY_PASSWORD}"}}}'
  stage: cleanup_dev_images
  rules:
    - if: '$CI_COMMIT_TAG =~ /^prod-v?[0-9]+[.][0-9]+([.][0-9]+)?$/ || $CI_COMMIT_TAG =~ /^tds-v?[0-9]+[.][0-9]+([.][0-9]+)?$/ || $CI_COMMIT_BRANCH == "master" || $CI_COMMIT_BRANCH =~ /^RESTAPI-.{10,}$/'
  image:
    name: ${CI_REGISTRY_PREFIX}/ci-util:latest
  script:
    - export VAULT_ADDR="https://vault.svc.cscs.ch"
    - export VAULT_TOKEN=$CI_VAULT_TOKEN
    - CI_REGISTRY_GROUP="$(vault kv get -field=REGISTRY_GROUP firecrest/dev)"
    - CI_REGISTRY_PREFIX="$(vault kv get -field=REPO_PREFIX firecrest/dev)"
    - >
      for image in certificator client compute reservations status storage tasks tester utilities; do

        jfrog rt del --recursive --quiet --url="https://${CI_REGISTRY}/artifactory" --user="${CI_REGISTRY_USER}" --password="${CI_REGISTRY_PASSWORD}" "${CI_REGISTRY_GROUP}/$image/${CI_COMMIT_SHORT_SHA}/"

      done  
  when: on_success<|MERGE_RESOLUTION|>--- conflicted
+++ resolved
@@ -199,20 +199,12 @@
         export VAULT_ADDR="https://vault.svc.cscs.ch"
         export VAULT_TOKEN=$CI_VAULT_TOKEN
         GITLAB_ACCESS_TOKEN="$(vault kv get -field=GITLAB_ACCESS_TOKEN firecrest/dev)"
-<<<<<<< HEAD
+        
         echo "${CI_SERVER_URL}/api/v4/projects/${CI_PROJECT_ID}/repository/commits/${CI_COMMIT_SHORT_SHA}/refs?type=all"
+        
         branch=$(curl -sS --header "PRIVATE-TOKEN: ${GITLAB_ACCESS_TOKEN}" "${CI_SERVER_URL}/api/v4/projects/${CI_PROJECT_ID}/repository/commits/${CI_COMMIT_SHORT_SHA}/refs?type=all" | jq '.[].name' | grep '^\s*"master"$')
 
-        env_tags="tds"
-
-=======
-        
-        echo "${CI_SERVER_URL}/api/v4/projects/${CI_PROJECT_ID}/repository/commits/${CI_COMMIT_SHORT_SHA}/refs?type=all"
-        
-        branch=$(curl -sS --header "PRIVATE-TOKEN: ${GITLAB_ACCESS_TOKEN}" "${CI_SERVER_URL}/api/v4/projects/${CI_PROJECT_ID}/repository/commits/${CI_COMMIT_SHORT_SHA}/refs?type=all" | jq '.[].name' | grep '^\s*"master"$')
-
         env_tags="tds"    
->>>>>>> 5ca38765
         if [ "$branch" != ""]; then
 
           if [ "${CI_COMMIT_TAG:0:4}" == "prod" ]; then
