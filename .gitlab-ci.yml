default:
  tags:
    - Fulen

stages:          # List of stages for jobs, and their order of execution
  - build_images
  - deploy_dev
  - cleanup_dev_deployment
  - tag_release
  - deploy_tds
  - cleanup_dev_images


build_images:
  stage: build_images
  rules:
    - if: '$CI_COMMIT_TAG =~ /^v1+[.][0-9]+([.][0-9]+)?$/ || $CI_COMMIT_TAG =~ /^v1+[.][0-9]+([.][0-9]+)-dev+([.][0-9]+)?$/ || $CI_COMMIT_BRANCH == "master" || $CI_COMMIT_BRANCH =~ /^RESTAPI-.{10,}$/'
  image:
    name: gcr.io/kaniko-project/executor:debug
    entrypoint: [""]
  script:
    - echo "Build images with tag tmp-${CI_COMMIT_SHORT_SHA}-${CI_PIPELINE_ID}"
    - mkdir -p /kaniko/.docker
    - echo '{"auths":{"'$CI_REGISTRY'":{"username":"'$CI_REGISTRY_USER'","password":"'$CI_REGISTRY_PASSWORD'"}}}' > /kaniko/.docker/config.json
    - |

        # Base image for each commit
        /kaniko/executor --context ./ --dockerfile deploy/docker/base/Dockerfile --destination ${CI_REGISTRY_PREFIX}/f7t-base:tmp-${CI_COMMIT_SHORT_SHA}-${CI_PIPELINE_ID} --single-snapshot

        # Core microservices
        for img in certificator compute reservations status storage tasks utilities; do
            /kaniko/executor --build-arg BASE_IMAGE=${CI_REGISTRY_PREFIX}/f7t-base:tmp-${CI_COMMIT_SHORT_SHA}-${CI_PIPELINE_ID} --registry-mirror ${CI_REGISTRY} \
            --context ./ --dockerfile deploy/docker/$img/Dockerfile --destination ${CI_REGISTRY_PREFIX}/$img:tmp-${CI_COMMIT_SHORT_SHA}-${CI_PIPELINE_ID} --cleanup
        done

        if [ "$CI_COMMIT_TAG" != "" ]; then exit 0; fi

<<<<<<< HEAD
=======
        # build web client
        /kaniko/executor --context src/tests/template_client --dockerfile ./Dockerfile \
        --destination ${CI_REGISTRY_PREFIX}/client:tmp-${CI_COMMIT_SHORT_SHA}-${CI_PIPELINE_ID} --cleanup --single-snapshot

>>>>>>> 63dac784
        # build tester
        /kaniko/executor --context ./ --dockerfile deploy/docker/tester/Dockerfile \
        --destination ${CI_REGISTRY_PREFIX}/tester:tmp-${CI_COMMIT_SHORT_SHA}-${CI_PIPELINE_ID} --cleanup --single-snapshot


deploy_dev:
  variables:
    CI_NAMESPACE_DEV: firecrest-dev
    DOCKER_AUTH_CONFIG: '{"auths":{"${CI_REGISTRY}":{"username":"${CI_REGISTRY_USER}","password":"${CI_REGISTRY_PASSWORD}"}}}'
  stage: deploy_dev
  needs:
    - job: build_images
  image:
    name: ${CI_REGISTRY_PREFIX}/ci-util:latest
  script:
    - echo "Deploy development environment"
    - export VAULT_ADDR="$CI_VAULT_ADDR"
    - export VAULT_TOKEN="$(vault write -field=token auth/jwt/login role=firecrest jwt=$CI_JOB_JWT)"
    - if [[ ${#VAULT_TOKEN} -lt 3 ]]; then echo "Error - Vault token empty"; exit 1; fi
    - CI_K8S_TOKEN="$(vault kv get -field=firecrest-cicd-secret firecrest/dev)"
    - CI_REGISTRY_GROUP="$(vault kv get -field=REGISTRY_GROUP firecrest/dev)"
    - CI_REGISTRY_PREFIX="$(vault kv get -field=REPO_PREFIX firecrest/dev)"
    - |
        printf 'Waiting for other pipelines...'
        ELEVATED_TOKEN="$(vault kv get -field=GITLAB_ACCESS_TOKEN firecrest/dev)"
        while true; do
          READY=$(curl -sS --header "PRIVATE-TOKEN: ${ELEVATED_TOKEN}" "${CI_GITLAB_URL}/api/v4/projects/${CI_PROJECT_ID}/pipelines?order_by=id&sort=asc&scope=running" | jq '.[0].id=='"${CI_PIPELINE_ID}")
          if [ "${READY}" = "true" ]; then
            printf '\nReady!'
            break
          else
            printf '.'
            sleep 10
          fi
        done
    - helm list -n ${CI_NAMESPACE_DEV} --kube-token=${CI_K8S_TOKEN}

    - cd deploy/k8s

    - |
      ## adding at the end of values-dev.yaml on global section
      echo -e "\n  registry: ${CI_REGISTRY_PREFIX}\n  tag: 'tmp-${CI_COMMIT_SHORT_SHA}-${CI_PIPELINE_ID}' \n  namespace: ${CI_NAMESPACE_DEV}\n" >> values-dev.yaml

      # link API specification inside chart
      ln -s ../../../../doc/openapi/firecrest-api.yaml openapi/files/firecrest-api.yaml

      for app in config certificator compute jaeger keycloak kong minio openapi reservations status storage tasks utilities; do
        helm uninstall -n ${CI_NAMESPACE_DEV} --kube-token=${CI_K8S_TOKEN} "$app" || true
        helm install --wait --wait-for-jobs --timeout 240s -n ${CI_NAMESPACE_DEV} -f values-dev.yaml --kube-token=${CI_K8S_TOKEN} "$app" $app;
      done
    # Cluster is deployed separatelly ALWAYS with tag = latest
    - |
      echo -e "global:\n  registry: ${CI_REGISTRY_PREFIX}\n  tag: latest\n  namespace: ${CI_NAMESPACE_DEV}\n" > values-cluster-dev.yaml;

      helm uninstall -n ${CI_NAMESPACE_DEV} --kube-token=${CI_K8S_TOKEN} cluster || true;
      helm install --wait --wait-for-jobs --timeout 180s -n ${CI_NAMESPACE_DEV} -f values-cluster-dev.yaml --kube-token=${CI_K8S_TOKEN} cluster cluster;

      helm list -n ${CI_NAMESPACE_DEV} --kube-token=${CI_K8S_TOKEN};

      kubectl get pods -n ${CI_NAMESPACE_DEV} --token=${CI_K8S_TOKEN};

    # Testing
    - >
      for use_gateway in False True; do

        helm uninstall -n ${CI_NAMESPACE_DEV} --kube-token=${CI_K8S_TOKEN} tester && sleep 15s || true;

        echo -e "Test using gateway: $use_gateway";

        helm install --wait --timeout 120s  -n $CI_NAMESPACE_DEV  -f values-dev.yaml \
            --set tag=tmp-$CI_COMMIT_SHORT_SHA-$CI_PIPELINE_ID \
            --set workingDir="/firecrest/src/tests/automated_tests" \
            --set use_gateway="$use_gateway" \
            --set pytest_config_file="firecrest-dev.ini" --kube-token=${CI_K8S_TOKEN} \
            tester tester;

        cont_exitcode=0;

        while :
        do
            sleep 20s;
            tester_pod=$(kubectl get pods --selector=job-name=job-tester -n ${CI_NAMESPACE_DEV} --token="${CI_K8S_TOKEN}" --output=jsonpath='{.items[*].metadata.name}');
            echo "Tester pod is: $tester_pod";
            pdstatus=$(kubectl get pods -n ${CI_NAMESPACE_DEV} --token="${CI_K8S_TOKEN}" $tester_pod -o jsonpath="{.status.phase}");

            if [ "$pdstatus" = "Running" ] || [ "$pdstatus" = "Pending" ]; then
                cont_exitcode=$(kubectl get pods -n ${CI_NAMESPACE_DEV} --token="${CI_K8S_TOKEN}" --selector=app=tester -o jsonpath="{.items[*].status.containerStatuses[1].state.terminated.exitCode}")

                if [ "$cont_exitcode" = "" ]; then echo "$tester_pod is still $pdstatus"; continue; fi

                cont_reason=$(kubectl get pods -n ${CI_NAMESPACE_DEV} --token="${CI_K8S_TOKEN}" --selector=app=tester -o jsonpath="{.items[*].status.containerStatuses[1].state.terminated.reason}")
                echo "Container tester exit code $cont_exitcode (reason: $cont_reason)";
            fi

            kubectl logs $tester_pod -n ${CI_NAMESPACE_DEV} --token="${CI_K8S_TOKEN}";

            if [ "$cont_exitcode" = "0" ]; then
                echo -e "$tester_pod success."; break;
              else
                echo -e "$tester_pod failed: $cont_exitcode"; exit 1;
            fi

          done
      done
  only:
    - master
    - /^RESTAPI-.{10,}$/

  when: on_success

cleanup_dev_deployment:
  variables:
    CI_NAMESPACE_DEV: firecrest-dev
    DOCKER_AUTH_CONFIG: '{"auths":{"${CI_REGISTRY}":{"username":"${CI_REGISTRY_USER}","password":"${CI_REGISTRY_PASSWORD}"}}}'
  needs:
    - job: deploy_dev
  stage: cleanup_dev_deployment
  image:
    name: ${CI_REGISTRY_PREFIX}/ci-util:latest
  script:
    - export VAULT_ADDR="$CI_VAULT_ADDR"
    - export VAULT_TOKEN="$(vault write -field=token auth/jwt/login role=firecrest jwt=$CI_JOB_JWT)"
    - if [[ ${#VAULT_TOKEN} -lt 3 ]]; then echo "Error - Vault token empty"; exit 1; fi
    - CI_K8S_TOKEN="$(vault kv get -field=firecrest-cicd-secret firecrest/dev)"
    - CI_REGISTRY_GROUP="$(vault kv get -field=REGISTRY_GROUP firecrest/dev)"
    - CI_REGISTRY_PREFIX="$(vault kv get -field=REPO_PREFIX firecrest/dev)"
    - >
      for app in config certificator compute jaeger keycloak kong minio openapi reservations status storage tasks utilities cluster tester; do
        helm uninstall -n ${CI_NAMESPACE_DEV} --kube-token=${CI_K8S_TOKEN} "$app" || true
      done
  only:
    - master
    - /^RESTAPI-.{10,}$/
  when: on_success

tag_release:
  variables:
    DOCKER_AUTH_CONFIG: '{"auths":{"${CI_REGISTRY}":{"username":"${CI_REGISTRY_USER}","password":"${CI_REGISTRY_PASSWORD}"}}}'
  needs:
    - job: build_images
  stage: tag_release
  rules:
    - if: '$CI_COMMIT_TAG =~ /^v1+[.][0-9]+([.][0-9]+)?$/ || $CI_COMMIT_TAG =~ /^v1+[.][0-9]+([.][0-9]+)-dev+([.][0-9]+)?$/'
  image:
    name: ${CI_REGISTRY_PREFIX}/ci-util:latest
  script:
    - export VAULT_ADDR="$CI_VAULT_ADDR"
    - export VAULT_TOKEN="$(vault write -field=token auth/jwt/login role=firecrest jwt=$CI_JOB_JWT)"
    - if [[ ${#VAULT_TOKEN} -lt 3 ]]; then echo "Error - Vault token empty"; exit 1; fi
    - GITLAB_ACCESS_TOKEN="$(vault kv get -field=GITLAB_ACCESS_TOKEN firecrest/dev)"
    - CI_REGISTRY_GROUP="$(vault kv get -field=REGISTRY_GROUP firecrest/dev)"

    - |
        is_master=$(curl -sS --header "PRIVATE-TOKEN: ${GITLAB_ACCESS_TOKEN}" "${CI_SERVER_URL}/api/v4/projects/${CI_PROJECT_ID}/repository/commits/${CI_COMMIT_SHORT_SHA}/refs?type=branch" | jq '.[].name=="master"' | grep true)

        env_tags="$CI_COMMIT_TAG prod"
        code_tag="prod"

        if [[ "$is_master" == "true" ]] || [[ $CI_COMMIT_TAG =~ "dev" ]]; then

          if [[ $CI_COMMIT_TAG =~ "dev" ]]; then
            env_tags="$CI_COMMIT_TAG tds"
            code_tag="tds"
            echo "This is a TDS release"
          else
            echo "This is a Prod release"
          fi

          # check if tag $code_tag exists

          res_get=$(curl -s -w "%{http_code}" --header "PRIVATE-TOKEN: ${GITLAB_ACCESS_TOKEN}" "${CI_SERVER_URL}/api/v4/projects/${CI_PROJECT_ID}/repository/tags/${code_tag}")
          status=$(printf "%s" "$res_get" | tail -c 3)

          echo "Status of getting the tag $code_tag: $status"

          if [ "$status" == "200" ]; then

            # if exists, then delete the tag $code_tag (since it can't be updated)

            echo "Tag $code_tag exists. Has to be deleted in order to update"

            res_del=$(curl -s -w "%{http_code}" --request DELETE --header "PRIVATE-TOKEN: ${GITLAB_ACCESS_TOKEN}" "${CI_SERVER_URL}/api/v4/projects/${CI_PROJECT_ID}/repository/tags/${code_tag}")
            status_del=$(printf "%s" "$res_del" | tail -c 3)

            echo "Status of deleting the tag $code_tag: $status_del"

            if [ "$status_del" != "204" ]; then

              # if it is deleted, then a new one with the same tag name has to be created
              echo "Tag $code_tag couldn't been deleted. Exiting"
              echo "Result: $res_del"
              exit 1
            fi

            echo "Tag $code_tag successfully deleted"

          fi

          echo "Trying to create tag $code_tag"

          res_post=$(curl -s -w "%{http_code}" --request POST --header "PRIVATE-TOKEN: ${GITLAB_ACCESS_TOKEN}" "${CI_SERVER_URL}/api/v4/projects/${CI_PROJECT_ID}/repository/tags?tag_name=${code_tag}&ref=tmp-${CI_COMMIT_SHORT_SHA}-${CI_PIPELINE_ID}")
          status_post=$(printf "%s" "$res_post" | tail -c 3)

          echo "Status of creating tag $code_tag: $status_post"

          if [ "$status_post" == "201" ]; then
            echo "Tag $code_tag created successfully"

          else
            echo "Tag $code_tag couldn't be created"
            echo "Result: $res_post"
            exit 1
          fi

          echo "Tagging images and helm charts for '$code_tag' deployment"

          for tag in $env_tags; do
            if [ "$code_tag" == "prod" ] && [ "$tag" != "prod" ]; then
              #  if code_tag indicates prod and tag is 'v1...'
              GH_USER = $(vault kv get -field=ghcr_pat_user firecrest/prod/)"
              GH_PAT = $(vault kv get -field=ghcr_pat_token firecrest/prod/)"
              crane auth login ghcr.io --username $GH_USER --password $GH_PAT
              # publish 'f7t-base'
              crane copy ${CI_REGISTRY_PREFIX}/f7t-base:$CI_COMMIT_TAG ghcr.io/eth-cscs/firecrest/f7t-base:${tag}
              crane tag ghcr.io/eth-cscs/firecrest/f7t-base:${tag} latest
            fi
            images="certificator compute reservations status storage tasks utilities";
            for img in $images; do
              echo "Tagging image ${CI_REGISTRY_GROUP}/$img/$tag"
              jfrog rt copy --flat=true --url="https://${CI_REGISTRY}/artifactory" --user="${CI_REGISTRY_USER}" --password="${CI_REGISTRY_PASSWORD}" "${CI_REGISTRY_GROUP}/$img/tmp-${CI_COMMIT_SHORT_SHA}-${CI_PIPELINE_ID}/" "${CI_REGISTRY_GROUP}/$img/$tag/";

              if [ "$code_tag" == "prod" ] && [ "$tag" != "prod" ] && [ "$img" != "reservations" ]; then
                # if code_tag indicates prod and tag is 'v1...', also publish to GitHub
                crane copy ${CI_REGISTRY_PREFIX}/${img}:${tag} ghcr.io/eth-cscs/firecrest/f7t-${img}:${tag}
                crane tag ghcr.io/eth-cscs/firecrest/f7t-${img}:${tag} latest
              fi

            done
          done

          echo "Pushing helm charts to $CI_REGISTRY_HELM_URL"
          # include API specification inside chart folder
          cp doc/openapi/firecrest-api.yaml deploy/k8s/openapi/files/firecrest-api.yaml

          images="config certificator compute reservations status storage tasks utilities openapi kong";
          for img in $images; do
              helm package --version=$CI_COMMIT_TAG --app-version=$CI_COMMIT_TAG deploy/k8s/$img

              file=$(find . -iname "$img-*.tgz" -print -maxdepth 1)

              sha1=`sha1sum $file | awk '{print $1}'`
              sha256=`sha256sum $file | awk '{print $1}'`
              md5=`md5sum $file | awk '{print $1}'`

              echo "Pushing helm chart ${CI_REGISTRY_HELM_URL}/${file}"
              curl -H "X-JFrog-Art-Api:${CI_REGISTRY_PASSWORD}" -H "X-Checksum-md5:${md5}" -H "X-Checksum-sha1:${sha1}" -H "X-Checksum-sha256:${sha256}" -T $file ${CI_REGISTRY_HELM_URL}
          done

        else
          echo "The prod tag does not belong to master the branch";
          exit 1
        fi

  when: on_success

deploy_tds:
  variables:
    RELEASE_VERSION: ${CI_COMMIT_TAG}
    RELEASE_ENVIRONMENT: "tds"
    RELEASE_SERVICE: "firecrest-api"
  needs:
    - job: tag_release
  stage: deploy_tds
  rules:
    - if: '$CI_COMMIT_TAG =~ /^v1+[.][0-9]+([.][0-9]+)-dev+([.][0-9]+)?$/'
  trigger: ArgoCD/apps/firecrest
  when: on_success

cleanup_dev_images:
  variables:
    DOCKER_AUTH_CONFIG: '{"auths":{"${CI_REGISTRY}":{"username":"${CI_REGISTRY_USER}","password":"${CI_REGISTRY_PASSWORD}"}}}'
  stage: cleanup_dev_images
  rules:
    - if: '$CI_COMMIT_TAG =~ /^v1+[.][0-9]+([.][0-9]+)?$/ || $CI_COMMIT_TAG =~ /^v1+[.][0-9]+([.][0-9]+)-dev+([.][0-9]+)?$/ || $CI_COMMIT_BRANCH == "master" || $CI_COMMIT_BRANCH =~ /^RESTAPI-.{10,}$/'
  image:
    name: ${CI_REGISTRY_PREFIX}/ci-util:latest
  script:
    - export VAULT_ADDR="$CI_VAULT_ADDR"
    - export VAULT_TOKEN="$(vault write -field=token auth/jwt/login role=firecrest jwt=$CI_JOB_JWT)"
    - if [[ ${#VAULT_TOKEN} -lt 3 ]]; then echo "Error - Vault token empty"; exit 1; fi
    - CI_REGISTRY_GROUP="$(vault kv get -field=REGISTRY_GROUP firecrest/dev)"
    - CI_REGISTRY_PREFIX="$(vault kv get -field=REPO_PREFIX firecrest/dev)"
    - >
      for image in certificator compute reservations status storage tasks tester utilities; do

        jfrog rt del --recursive --quiet --url="https://${CI_REGISTRY}/artifactory" --user="${CI_REGISTRY_USER}" --password="${CI_REGISTRY_PASSWORD}" "${CI_REGISTRY_GROUP}/$image/tmp-${CI_COMMIT_SHORT_SHA}-${CI_PIPELINE_ID}/"

      done
  when: on_success<|MERGE_RESOLUTION|>--- conflicted
+++ resolved
@@ -35,13 +35,10 @@
 
         if [ "$CI_COMMIT_TAG" != "" ]; then exit 0; fi
 
-<<<<<<< HEAD
-=======
         # build web client
         /kaniko/executor --context src/tests/template_client --dockerfile ./Dockerfile \
         --destination ${CI_REGISTRY_PREFIX}/client:tmp-${CI_COMMIT_SHORT_SHA}-${CI_PIPELINE_ID} --cleanup --single-snapshot
 
->>>>>>> 63dac784
         # build tester
         /kaniko/executor --context ./ --dockerfile deploy/docker/tester/Dockerfile \
         --destination ${CI_REGISTRY_PREFIX}/tester:tmp-${CI_COMMIT_SHORT_SHA}-${CI_PIPELINE_ID} --cleanup --single-snapshot
