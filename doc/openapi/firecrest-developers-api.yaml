##
##  Copyright (c) 2019-2023, ETH Zurich. All rights reserved.
##
##  Please, refer to the LICENSE file in the root directory.
##  SPDX-License-Identifier: BSD-3-Clause
##
openapi: 3.0.0
servers:
  - url: "/"
info:
  version: 1.15.0
  title: FirecREST Developers API
  description: >
    This API specification is intended for FirecREST developers only. There're some endpoints that are not available in the public version for client developers.
paths:
  '/status/services':
    get:
      summary: List of services
      description: >-
        Returns a list containing all available micro services with a name,
        description, and status.
      tags:
        - Status
      responses:
        '200':
          description: List of services with status and description.
          content:
            '*/*':
              schema:
                $ref: '#/components/schemas/Services'
        '400':
          $ref: '#/components/responses/Standard400Error'
  '/status/services/{servicename}':
    parameters:
      - name: servicename
        in: path
        description: The service name
        required: true
        schema:
          type: string
    get:
      summary: Get service information
      description: >-
        Returns a single service descriptor (name, description and status) from its name.
      tags:
        - Status
      responses:
        '200':
          description: Service information
          content:
            '*/*':
              schema:
                $ref: '#/components/schemas/Service'
        '404':
          description: Service does not exists
  '/status/systems':
    get:
      summary: List of systems
      description: Returns a list containing all available systems and response status.
      tags:
        - Status
      # parameters:
      #   - $ref: '#/components/parameters/pageSize'
      #   - $ref: '#/components/parameters/pageNumber'
      responses:
        '200':
          description: List of systems with status and description
          content:
            '*/*':
              schema:
                $ref: '#/components/schemas/Systems'
        '400':
          $ref: '#/components/responses/Standard400Error'
        '500':
          $ref: '#/components/responses/Standard500Error'
  '/status/systems/{machinename}':
    parameters:
      - name: machinename
        in: path
        description: The system name
        required: true
        schema:
          type: string
    get:
      summary: Get system information
      description: Returns a single system from its name.
      tags:
        - Status
      responses:
        '200':
          description: System information
          content:
            '*/*':
              schema:
                $ref: '#/components/schemas/System'
        '404':
          description: System does not exists


  '/status/filesystems':
    get:
      summary: List of filesystems allowed in the API
      description: Returns list of filesystems enabled in the API that can be configured in environment files.
      tags:
        - Status
      responses:
        '200':
          description: List of filesystems
          content:
            "application/json":
              schema:
                properties:
                  description:
                    description: Description of the output
                    type: string
                    default: Filesystem information
                  output:
                    type: object
                    $ref: '#/components/schemas/Filesystems'


  '/status/filesystems/{machinename}':
    parameters:
      - name: machinename
        in: path
        description: System name
        required: true
        schema:
          type: string
    get:
      summary: List of filesystems allowed in the API
      description: Returns list of filesystems enabled in the API that can be configured in environment files.
      tags:
        - Status
      responses:
        '200':
          description: List of filesystems enabled on {machinename}
          content:
            "application/json":
              schema:
                properties:
                  description:
                    description: Description of the output
                    type: string
                    default: Filesystem information
                  output:
                    type: array
                    items:
                      $ref: '#/components/schemas/Filesystem'
  '/status/parameters':
    get:
      summary: List of API parameters
      description: Returns list of parameters that can be configured in environment files.
      tags:
        - Status
      responses:
        '200':
          description: List of parameters and values
          content:
            '*/*':
              schema:
                $ref: '#/components/schemas/Parameters'
  '/utilities/ls':
    parameters:
      - in: header
        name: X-Machine-Name
        description: The system name
        required: true
        schema:
          type: string
    get:
      summary: List directory contents
      description: >-
        Returns a list of contents at the specified path on the {X-Machine-Name}
        filesystem.
      tags:
        - Utilities
      parameters:
        - name: targetPath
          in: query
          description: Absolute path to destination
          required: true
          schema:
            type: string
          allowReserved: true
        - name: numericUid
          in: query
          description: Show UID/GID instead of names
          schema:
            type: boolean
            default: false
        - name: showhidden
          in: query
          description: Show entries starting with '.'
          schema:
            type: boolean
            default: false
        - name: recursive
          in: query
          description: List files recursively
          schema:
            type: boolean
            default: false
        # - $ref: '#/components/parameters/pageSize'
        # - $ref: '#/components/parameters/pageNumber'
      responses:
        '200':
          description: List of contents of path
          content:
            '*/*':
              schema:
                $ref: '#/components/schemas/Files-metadata'
        '400':
          description: Error listing contents of path
          content:
            text/plain:
              schema:
                $ref: '#/components/schemas/Utilities-notok'
          headers:
            X-Machine-Does-Not-Exist:
              description: Machine does not exist
              schema:
                type: string
            X-Machine-Not-Available:
              description: Machine is not available
              schema:
                type: string
            X-Permission-Denied:
              description: User does not have permissions to access machine or path
              schema:
                type: string
            X-Invalid-Path:
              description: <path> is an invalid path
              schema:
                type: string
            X-Timeout:
              description: Command has finished with timeout signal
              schema:
                type: string
  '/utilities/mkdir':
    parameters:
      - in: header
        name: X-Machine-Name
        description: The system name
        required: true
        schema:
          type: string
    post:
      summary: Creates a directory
      description: 'Create a directory at the specified path on the {X-Machine-Name} filesystem.'
      tags:
        - Utilities
      requestBody:
        required: true
        content:
          'multipart/form-data':
            schema:
              type: object
              properties:
                targetPath:
                  type: string
                  description: Absolute path to destination
                p:
                  type: string
                  description: No error if existing, make parent directories as needed
              required:
                - targetPath
              example:
                targetPath: /home/user/newdir
                p:
      responses:
        '201':
          description: Directory created
          content:
            application/json:
              schema:
                $ref: '#/components/schemas/Utilities-ok'
        '400':
          description: Error creating directory
          content:
            text/plain:
              schema:
                $ref: '#/components/schemas/Utilities-notok'
          headers:
            X-Machine-Does-Not-Exist:
              description: Machine does not exist
              schema:
                type: string
            X-Machine-Not-Available:
              description: Machine is not available
              schema:
                type: string
            X-Permission-Denied:
              description: User does not have permissions to access machine or path
              schema:
                type: string
            X-Exists:
              description: <path> already exists
              schema:
                type: string
            X-Invalid-Path:
              description: <path> is an invalid path
              schema:
                type: string
            X-Timeout:
              description: Command has finished with timeout signal
              schema:
                type: string
  '/utilities/rename':
    parameters:
      - in: header
        name: X-Machine-Name
        description: The system name
        required: true
        schema:
          type: string
    put:
      summary: 'Rename/move a file, directory, or symlink'
      description: >-
        Rename/move a file, directory, or symlink at the sourcePath to
        the targetPath on the {X-Machine-Name} filesystem.
      tags:
        - Utilities
      requestBody:
        required: true
        content:
          'multipart/form-data': # FIXME: this doesn't work for put requests
            schema:
              type: object
              properties:
                sourcePath:
                  type: string
                  description: Absolute path to source
                targetPath:
                  type: string
                  description: Absolute path to destination
              required:
                - sourcePath
                - targetPath
              example:
                sourcePath: /home/user/file
                targetPath: /home/user/file-renamed
      responses:
        '200':
          description: Success to rename file or directory
          content:
            application/json:
              schema:
                $ref: '#/components/schemas/Utilities-ok'
        '400':
          description: Error on rename operation
          content:
            text/plain:
              schema:
                $ref: '#/components/schemas/Utilities-notok'
          headers:
            X-Machine-Does-Not-Exist:
              description: Machine does not exist
              schema:
                type: string
            X-Machine-Not-Available:
              description: Machine is not available
              schema:
                type: string
            X-Permission-Denied:
              description: User does not have permissions to access machine or paths
              schema:
                type: string
            X-Not-Found:
              description: <oldpath> not found
              schema:
                type: string
            X-Exists:
              description: <newpath> already exists
              schema:
                type: string
            X-Invalid-Path:
              description: <oldpath> and/or <newpath> are invalid paths
              schema:
                type: string
            X-Timeout:
              description: Command has finished with timeout signal
              schema:
                type: string
  '/utilities/chmod':
    parameters:
      - in: header
        name: X-Machine-Name
        description: The system name
        required: true
        schema:
          type: string
    put:
      summary: Change file mode bits
      description: Change the file mod bits of a given file according to the specified mode.
      tags:
        - Utilities
      requestBody:
        required: true
        content:
          'multipart/form-data': # FIXME: this doesn't work for put requests
            schema:
              type: object
              properties:
                targetPath:
                  type: string
                  description: Absolute path to destination
                mode:
                  type: string
                  description: Same as numeric mode of linux chmod tool
              required:
                - targetPath
                - mode
              example:
                targetPath: /home/user/file
                mode: "700"
      responses:
        '200':
          description: Operation completed
          content:
            application/json:
              schema:
                $ref: '#/components/schemas/Utilities-ok'
        '400':
          description: Error in chmod operation
          content:
            text/plain:
              schema:
                $ref: '#/components/schemas/Utilities-notok'
          headers:
            X-Machine-Does-Not-Exist:
              description: Machine does not exist
              schema:
                type: string
            X-Machine-Not-Available:
              description: Machine is not available
              schema:
                type: string
            X-Permission-Denied:
              description: User does not have permissions to access machine or paths
              schema:
                type: string
            X-Invalid-Path:
              description: <path> is an invalid path
              schema:
                type: string
            X-Timeout:
              description: Command has finished with timeout signal
              schema:
                type: string
            X-Invalid-Mode:
              description: <mode> is an invalid mode
              schema:
                type: string
  '/utilities/chown':
    parameters:
      - in: header
        name: X-Machine-Name
        description: The system name
        required: true
        schema:
          type: string
    put:
      summary: Change file owner and group
      description: >-
        Changes the user and/or group ownership of a given file. If only owner
        or group information is passed, only that information will be updated.
      tags:
        - Utilities
      requestBody:
        required: true
        content:
          'multipart/form-data':
            schema:
              type: object
              properties:
                targetPath:
                  type: string
                  description: Absolute path to destination
                owner:
                  type: string
                  description: Owner username for target
                group:
                  type: string
                  description: group username for target
              required:
                - targetPath
              example:
                targetPath: /home/user/file
                owner: newOwner
                group: newGroup
      responses:
        '200':
          description: Operation completed
          content:
            application/json:
              schema:
                $ref: '#/components/schemas/Utilities-ok'
        '400':
          description: Error in chwon operation
          content:
            text/plain:
              schema:
                $ref: '#/components/schemas/Utilities-notok'
          headers:
            X-Machine-Does-Not-Exist:
              description: Machine does not exist
              schema:
                type: string
            X-Machine-Not-Available:
              description: Machine is not available
              schema:
                type: string
            X-Permission-Denied:
              description: User does not have permissions to access machine or paths
              schema:
                type: string
            X-Invalid-Path:
              description: <path> is an invalid path
              schema:
                type: string
            X-Timeout:
              description: Command has finished with timeout signal
              schema:
                type: string
            X-Invalid-Owner:
              description: <owner> is an invalid user
              schema:
                type: string
            X-Invalid-Group:
              description: <group> is an invalid group
              schema:
                type: string
  '/utilities/copy':
    parameters:
      - in: header
        name: X-Machine-Name
        description: The system name
        required: true
        schema:
          type: string
    post:
      summary: Copy file from a filesystem path to another
      description: >-
        Copies file from {sourcePath} to {targetPath}.
      tags:
        - Utilities
      requestBody:
        required: true
        content:
          'multipart/form-data':
            schema:
              type: object
              properties:
                sourcePath:
                  type: string
                  description: Absolute filesystem path to file to be copied
                targetPath:
                  type: string
                  description: Absolute filesystem path where the {sourcePath} is copied
              required:
                - sourcePath
                - targetPath
              example:
                sourcePath: /home/user/file
                targetPath: /home/user/file-copied
      responses:
        '201':
          description: Object copy succesful
          content:
            application/json:
              schema:
                $ref: '#/components/schemas/Utilities-ok'
        '400':
          description: Error in copy operation
          content:
            text/plain:
              schema:
                $ref: '#/components/schemas/Utilities-notok'
          headers:
            X-Machine-Does-Not-Exist:
              description: Machine does not exist
              schema:
                type: string
            X-Machine-Not-Available:
              description: Machine is not available
              schema:
                type: string
            X-Permission-Denied:
              description: User does not have permissions to access machine or paths
              schema:
                type: string
            X-Invalid-Path:
              description: <path> is an invalid path
              schema:
                type: string
            X-Timeout:
              description: Command has finished with timeout signal
              schema:
                type: string
            X-Exists:
              description: <targetPath> already exists
              schema:
                type: string
            X-Not-Found:
              description: <sourcePath> not found
              schema:
                type: string
  '/utilities/file':
    parameters:
      - in: header
        name: X-Machine-Name
        description: The system name
        required: true
        schema:
          type: string
    get:
      summary: determine file type
      description: Uses the file linux application to determine the type of a file on the
        {X-Machine-Name} filesystem.
      tags:
        - Utilities
      parameters:
        - name: targetPath
          in: query
          description: Absolute filesystem path
          required: true
          allowEmptyValue: false
          schema:
            type: string
          allowReserved: true
      responses:
        '200':
          description: Operation completed
          content:
            application/json:
              schema:
                $ref: '#/components/schemas/Utilities-ok'
        '400':
          description: Error in file operation
          content:
            text/plain:
              schema:
                $ref: '#/components/schemas/Utilities-notok'
          headers:
            X-Machine-Does-Not-Exist:
              description: Machine does not exist
              schema:
                type: string
            X-Machine-Not-Available:
              description: Machine is not available
              schema:
                type: string
            X-Permission-Denied:
              description: User does not have permissions to access machine or paths
              schema:
                type: string
            X-Invalid-Path:
              description: <path> is an invalid path
              schema:
                type: string
            X-Timeout:
              description: Command has finished with timeout signal
              schema:
                type: string
        '401':
          description: No auth header given
          content:
            text/plain:
              schema:
                type: string
  '/utilities/head':
    parameters:
      - in: header
        name: X-Machine-Name
        description: The system name
        required: true
        schema:
          type: string
    get:
      summary: Prints first part of a file
      description: >-
        Returns the first part (10 lines by default) from a file. Options 'bytes' and 'lines' can not
        by specified simultaneously.
      tags:
        - Utilities
      parameters:
        - name: targetPath
          in: query
          description: Absolute path to destination
          required: true
          schema:
            type: string
          allowReserved: true
        - name: bytes
          in: query
          description: Returns the first N bytes, accepts K, KB, MB, etc
          schema:
            type: string
        - name: lines
          in: query
          description: Returns the first N lines, accepts K, KB, MB, etc
          schema:
            type: string
        - name: skip_ending
          in: query
          description: The output will be the whole file, without the last NUM bytes/lines of each file. NUM should be specified in the respective argument through `bytes` or `lines`.
          schema:
            type: string
        - name: grep
          in: query
          description: Pipes the output trought grep and returns lines matching the provided pattern.  Supports fixed strings matching patterns only.
          schema:
            type: string
      responses:
        '200':
          description: File content successfully returned
          content:
            application/json:
              schema:
                $ref: '#/components/schemas/Utilities-ok'
        '400':
          description: Failed to return file content
          content:
            application/json:
              schema:
                $ref: '#/components/schemas/Utilities-notok'
          headers:
            X-Machine-Does-Not-Exist:
              description: Machine does not exist
              schema:
                type: string
            X-Machine-Not-Available:
              description: Machine is not available
              schema:
                type: string
            X-Permission-Denied:
              description: User does not have permissions to access machine or path
              schema:
                type: string
            X-Invalid-Path:
              description: <path> is invalid.
              schema:
                type: string
            X-Timeout:
              description: Command has finished with timeout signal
              schema:
                type: string
  '/utilities/stat':
    parameters:
      - in: header
        name: X-Machine-Name
        description: The system name
        required: true
        schema:
          type: string
    get:
      summary: determines the status of a file
      description: Uses the stat application to determine the status of a file on the
        {X-Machine-Name} filesystem. The options are "%f %i %d %h %u %g %s %X %Y %Z"
        and the outputs are converted to integers.
      tags:
        - Utilities
      parameters:
        - name: targetPath
          in: query
          description: Absolute filesystem path
          required: true
          allowEmptyValue: false
          schema:
            type: string
          allowReserved: true
        - name: dereference
          in: query
          description: Follow symbolic links
          schema:
            type: boolean
            default: false
      responses:
        '200':
          description: Operation completed
          content:
            application/json:
              schema:
                $ref: '#/components/schemas/File-Stat-metadata'
        '400':
          description: Error on stat operation
          content:
            text/plain:
              schema:
                $ref: '#/components/schemas/Utilities-notok'
          headers:
            X-Invalid-Path:
              description: <path> is an invalid path
              schema:
                type: string
            X-Machine-Does-Not-Exist:
              description: Machine does not exist
              schema:
                type: string
            X-Machine-Not-Available:
              description: Machine is not available
              schema:
                type: string
            X-Not-A-Directory:
              description: targetPath is not a directory
              schema:
                type: string
            X-Permission-Denied:
              description: User does not have permissions to access machine or paths
              schema:
                type: string
            X-Timeout:
              description: Command has finished with timeout signal
              schema:
                type: string

        '401':
          description: No auth header given
          content:
            text/plain:
              schema:
                type: string
  '/utilities/symlink':
    parameters:
      - in: header
        name: X-Machine-Name
        description: The system name
        required: true
        schema:
          type: string
    post:
      summary: Create a symlink
      description: Create a symbolic link (symlink) on the
        {X-Machine-Name} filesystem.
      tags:
        - Utilities
      requestBody:
        required: true
        content:
          'multipart/form-data':
            schema:
              type: object
              properties:
                linkPath:
                  type: string
                  description: Absolute path to the new symlink
                targetPath:
                  type: string
                  description: Absolute filesystem path to target that the symlink will point to
              required:
                - linkPath
                - targetPath
              example:
                targetPath: /home/user/file
                linkPath: /home/user/file-linked

      responses:
        '201':
          description: Success create the symlink
          content:
            application/json:
              schema:
                $ref: '#/components/schemas/Utilities-ok'
        '400':
          description: Failed to create symlink
          content:
            text/plain:
              schema:
                $ref: '#/components/schemas/Utilities-notok'
          headers:
            X-Machine-Does-Not-Exist:
              description: Machine does not exist
              schema:
                type: string
            X-Machine-Not-Available:
              description: Machine is not available
              schema:
                type: string
            X-Permission-Denied:
              description: User does not have permissions to access machine or paths
              schema:
                type: string
            X-Exists:
              description: <source> already exists
              schema:
                type: string
            X-Invalid-Path:
              description: <target> and/or <source> are invalid paths
              schema:
                type: string
            X-Timeout:
              description: Command has finished with timeout signal
              schema:
                type: string
  '/utilities/tail':
    parameters:
      - in: header
        name: X-Machine-Name
        description: The system name
        required: true
        schema:
          type: string
    get:
      summary: Prints last part of a file
      description: >-
        Returns the last part (10 lines by default) from a file. Options 'bytes' and 'lines' can not
        by specified simultaneously.
      tags:
        - Utilities
      parameters:
        - name: targetPath
          in: query
          description: Absolute path to destination
          required: true
          schema:
            type: string
          allowReserved: true
        - name: bytes
          in: query
          description: Returns the last N bytes, accepts K, KB, MB, etc
          schema:
            type: string
        - name: lines
          in: query
          description: Returns the last N lines, accepts K, KB, MB, etc
          schema:
            type: string
        - name: skip_beginning
          in: query
          description: The output will start with byte/line NUM of each file. NUM should be specified in the respective argument through `bytes` or `lines`.
          schema:
            type: boolean
        - name: grep
          in: query
          description: Pipes the output trought grep and returns lines matching the provided pattern.  Supports fixed strings matching patterns only.
          schema:
            type: string
      responses:
        '200':
          description: File content successfully returned
          content:
            application/json:
              schema:
                $ref: '#/components/schemas/Utilities-ok'
        '400':
          description: Failed to return file content
          content:
            application/json:
              schema:
                $ref: '#/components/schemas/Utilities-notok'
          headers:
            X-Machine-Does-Not-Exist:
              description: Machine does not exist
              schema:
                type: string
            X-Machine-Not-Available:
              description: Machine is not available
              schema:
                type: string
            X-Permission-Denied:
              description: User does not have permissions to access machine or path
              schema:
                type: string
            X-Invalid-Path:
              description: <path> is invalid.
              schema:
                type: string
            X-Timeout:
              description: Command has finished with timeout signal
              schema:
                type: string
  '/utilities/download':
    parameters:
      - in: header
        name: X-Machine-Name
        description: The system name
        required: true
        schema:
          type: string
    get:
      summary: Download a small file (binary or text)
      description: >-
        Blocking call that returns the file from the specified path on the
        {X-Machine-Name} filesystem.
      tags:
        - Utilities
      parameters:
        - name: sourcePath
          in: query
          description: Path to the file to download
          required: true
          schema:
            type: string
          allowReserved: true
      responses:
        '200':
          description: Returns the file as part of the response body
          content:
            application/octet-stream:
              schema:
                type: string
                format: binary
        '400':
          description: Failed to download file
          content:
            text/plain:
              schema:
                $ref: '#/components/schemas/Utilities-notok'
          headers:
            X-Invalid-Path:
              description: <path> is invalid
              schema:
                type: string
            X-Machine-Does-Not-Exist:
              description: Machine does not exist
              schema:
                type: string
            X-Machine-Not-Available:
              description: Machine is not available
              schema:
                type: string
            X-Permission-Denied:
              description: User does not have permissions to access machine or path
              schema:
                type: string
            X-Size-Limit:
              description: File exceeds size limit
              schema:
                type: string
  '/utilities/upload':
    parameters:
      - in: header
        name: X-Machine-Name
        description: The system name
        required: true
        schema:
          type: string
    post:
      summary: Uploads a small file
      description: 'Uploads a file to the specified path on the {X-Machine-Name} filesystem.'
      tags:
        - Utilities
      requestBody:
        required: true
        content:
          'multipart/form-data':
            schema:
              type: object
              properties:
                file:
                  type: string
                  format: binary
                  description: File to be uploaded
                targetPath:
                  type: string
                  description: Absolute path to destination
              required:
                - file
                - targetPath
              example:
                file: "@/home/local/file"
                targetPath: /home/user/remotefile
      responses:
        '201':
          description: File upload successful
          content:
            application/json:
              schema:
                $ref: '#/components/schemas/Utilities-ok'
        '400':
          description: Failed to upload file
          content:
            text/plain:
              schema:
                $ref: '#/components/schemas/Utilities-notok'
          headers:
            X-Machine-Does-Not-Exist:
              description: Machine does not exist
              schema:
                type: string
            X-Machine-Not-Available:
              description: Machine is not available
              schema:
                type: string
            X-Permission-Denied:
              description: User does not have permissions to access machine or path
              schema:
                type: string
            X-Invalid-Path:
              description: <path> is invalid.
              schema:
                type: string
  '/utilities/rm':
    parameters:
      - in: header
        name: X-Machine-Name
        description: The system name
        required: true
        schema:
          type: string
    delete:
      summary: Delete a small file
      description: 'Delete a file to the specified path on the {X-Machine-Name} filesystem.'
      tags:
        - Utilities
      requestBody:
        required: true
        content:
          'multipart/form-data': # FIXME
            schema:
              type: object
              properties:
                targetPath:
                  type: string
                  description: Absolute path to destination
              required:
                - targetPath
              example:
                targetPath: /home/user/remotefile
      responses:
        '204':
          description: File deletion successful
          content:
            application/json:
              schema:
                $ref: '#/components/schemas/Utilities-ok'
        '400':
          description: Failed to delete file
          content:
            text/plain:
              schema:
                $ref: '#/components/schemas/Utilities-notok'
          headers:
            X-Machine-Does-Not-Exist:
              description: Machine does not exist
              schema:
                type: string
            X-Machine-Not-Available:
              description: Machine is not available
              schema:
                type: string
            X-Permission-Denied:
              description: User does not have permissions to access machine or path
              schema:
                type: string
            X-Invalid-Path:
              description: <path> is invalid.
              schema:
                type: string
            X-Timeout:
              description: Command has finished with timeout signal
              schema:
                type: string
  '/utilities/checksum':
    parameters:
      - in: header
        name: X-Machine-Name
        description: The system name
        required: true
        schema:
          type: string
    get:
      summary: Calculate the checksum of a given file
      description: 'Calculate the SHA256 (256-bit) checksum of a specified file in {targetPath} on the {X-Machine-Name} filesystem.'
      tags:
        - Utilities
      parameters:
        - name: targetPath
          in: query
          description: Path to the file to calculate checksum
          required: true
          schema:
            type: string
          allowReserved: true
      responses:
        '200':
          description: Checksum successfully retrieved
          content:
            application/json:
              schema:
                $ref: '#/components/schemas/Utilities-ok'
        '400':
          description: Error obatining checksum
          content:
            application/json:
              schema:
                $ref: '#/components/schemas/Utilities-notok'
          headers:
            X-Machine-Does-Not-Exist:
              description: Machine does not exist
              schema:
                type: string
            X-Machine-Not-Available:
              description: Machine is not available
              schema:
                type: string
            X-Permission-Denied:
              description: User does not have permissions to access machine or path
              schema:
                type: string
            X-Invalid-Path:
              description: <path> is invalid.
              schema:
                type: string
            X-Timeout:
              description: Command has finished with timeout signal
              schema:
                type: string
            X-A-Directory:
              description: <targetPath> is a directory, can't checksum directories
              schema:
                type: string
  '/utilities/view':
    parameters:
      - in: header
        name: X-Machine-Name
        description: The system name
        required: true
        schema:
          type: string
    get:
      summary: View the content of a plain text file (UTF8)
      description: 'View the content of a plain text file (UTF8 chars only) in {targetPath} on the {X-Machine-Name} filesystem.'
      tags:
        - Utilities
      parameters:
        - name: targetPath
          in: query
          description: Path to the file to view
          required: true
          schema:
            type: string
          allowReserved: true
      responses:
        '200':
          description: File content successfully returned
          content:
            application/json:
              schema:
                $ref: '#/components/schemas/Utilities-ok'
        '400':
          description: Failed to view file content
          content:
            application/json:
              schema:
                $ref: '#/components/schemas/Utilities-notok'
          headers:
            X-A-Directory:
              description: <targetPath> is a directory, can't checksum directories
              schema:
                type: string
            X-Invalid-Path:
              description: <path> is invalid
              schema:
                type: string
            X-Machine-Does-Not-Exist:
              description: Machine does not exist
              schema:
                type: string
            X-Machine-Not-Available:
              description: Machine is not available
              schema:
                type: string
            X-Permission-Denied:
              description: User does not have permissions to access machine or path
              schema:
                type: string
            X-Size-Limit:
              description: File exceeds size limit
              schema:
                type: string
            X-Timeout:
              description: Command has finished with timeout signal
              schema:
                type: string

  '/utilities/whoami':
    parameters:
      - name: X-Machine-Name
        in: header
        description: The system name
        required: true
        schema:
          type: string
      - name: groups
        in: query
        description: returns a list of groups of the user
        required: false
        schema:
          type: boolean
          default: false
    get:
      summary: Returns current system username
      description: 'Returns the current username on the {X-Machine-Name}.'
      tags:
        - Utilities
      responses:
        '200':
          description: Username successfully returned
          content:
            application/json:
              schema:
                oneOf:
                  - $ref: '#/components/schemas/Utilities-ok'
                  - $ref: '#/components/schemas/Whoami-Ok-With-Groups'
        '400':
          description: Failed to return username
          content:
            application/json:
              schema:
                $ref: '#/components/schemas/Utilities-notok'
          headers:
            X-Machine-Does-Not-Exist:
              description: Machine does not exist
              schema:
                type: string
            X-Machine-Not-Available:
              description: Machine is not available
              schema:
                type: string
            X-Permission-Denied:
              description: User does not have permissions to access machine or path
              schema:
                type: string
            X-Timeout:
              description: Command has finished with timeout signal
              schema:
                type: string
  '/utilities/compress':
    parameters:
      - in: header
        name: X-Machine-Name
        description: The system name
        required: true
        schema:
          type: string
    post:
      summary: Compress file/directory
      description: >-
        Compress files using gzip compression. You can name the output file as you like, but typically these files have a .tar.gz extension.
      tags:
        - Utilities
      requestBody:
        required: true
        content:
          'multipart/form-data':
            schema:
              type: object
              properties:
                sourcePath:
                  type: string
                  description: Absolute filesystem path to file to be compressed
                targetPath:
                  type: string
                  description: Absolute filesystem path of the compressed file
              required:
                - sourcePath
                - targetPath
              example:
                sourcePath: /home/user/directory
                targetPath: /home/user/file.tar.gz
      responses:
        '201':
          description: Object compress succesful
          content:
            application/json:
              schema:
                $ref: '#/components/schemas/Utilities-ok'
        '400':
          description: Error in compress operation
          content:
            text/plain:
              schema:
                $ref: '#/components/schemas/Utilities-notok'
          headers:
            X-Machine-Does-Not-Exist:
              description: Machine does not exist
              schema:
                type: string
            X-Machine-Not-Available:
              description: Machine is not available
              schema:
                type: string
            X-Permission-Denied:
              description: User does not have permissions to access machine or paths
              schema:
                type: string
            X-Invalid-Path:
              description: <path> is an invalid path
              schema:
                type: string
            X-Timeout:
              description: Command has finished with timeout signal
              schema:
                type: string
            X-Exists:
              description: <targetPath> already exists
              schema:
                type: string
            X-Not-Found:
              description: <sourcePath> not found
              schema:
                type: string
  '/utilities/extract':
    parameters:
      - in: header
        name: X-Machine-Name
        description: The system name
        required: true
        schema:
          type: string
    post:
      summary: Extract file
      description: >-
        Extract files. If you don't select the `extension`, FirecREST will try to guess the right command based on the extension of the sourcePath. Supported extensions are `.zip`, `.tar`, `.tgz`, `.gz` and `.bz2`.
      tags:
        - Utilities
      requestBody:
        required: true
        content:
          'multipart/form-data':
            schema:
              type: object
              properties:
                sourcePath:
                  type: string
                  description: Absolute filesystem path to file to be extracted
                targetPath:
                  type: string
                  description: Absolute filesystem path where the {sourcePath} is extracted
                extension:
                  type: string
                  description: Possible values are `auto`, `.zip`, `.tar`, `.tgz`, `.gz` and `.bz2`
                  default: "auto"
              required:
                - sourcePath
                - targetPath
              example:
                sourcePath: /home/user/file.tar.gz
                targetPath: /home/user/directory
                extension: .tar.gz
      responses:
        '201':
          description: Object extract succesful
          content:
            application/json:
              schema:
                $ref: '#/components/schemas/Utilities-ok'
        '400':
          description: Error in extract operation
          content:
            text/plain:
              schema:
                $ref: '#/components/schemas/Utilities-notok'
          headers:
            X-Machine-Does-Not-Exist:
              description: Machine does not exist
              schema:
                type: string
            X-Machine-Not-Available:
              description: Machine is not available
              schema:
                type: string
            X-Permission-Denied:
              description: User does not have permissions to access machine or paths
              schema:
                type: string
            X-Invalid-Path:
              description: <path> is an invalid path
              schema:
                type: string
            X-Timeout:
              description: Command has finished with timeout signal
              schema:
                type: string
            X-Exists:
              description: <targetPath> already exists
              schema:
                type: string
            X-Not-Found:
              description: <sourcePath> not found
              schema:
                type: string
  '/compute/jobs/upload':
    parameters:
      - in: header
        name: X-Machine-Name
        description: The system name
        required: true
        schema:
          type: string
    post:
      summary: Submit Job by uploading a local script
      description: >-
        Non-blocking call. Submits a script to the workload manager and scheduler on the target system.
        The script is uploaded as a file to the microservice which then
        stores it in a temporal directory in preparation to be submitted to the
        workload manager. The operation returns the task id associated to the
        Task microservice that will contain information of the workload manager and scheduler job once
        it is created.
      tags:
        - Compute
      requestBody:
        required: true
        content:
          'multipart/form-data':
            schema:
              type: object
              properties:
                file:
                  type: string
                  format: binary
                  description: script file to be submitted to workload manager and scheduler
                account:
                  type: string
                  description: Name of the account associated to the user in the scheduler. If not set, the one incuded in the script is taken.
                env:
                  type: string
                  description: serialized JSON dictionary (varName, value) to be loaded as environment variables for the job
              required:
                - file
      responses:
        '201':
          description: Task created
          content:
            application/json:
              schema:
                $ref: '#/components/schemas/Task-Creation-Success'
        '400':
          description: Task creation error
          content:
            application/json:
              schema:
                $ref: '#/components/schemas/Task-Creation-Error'
          headers:
            X-Machine-Does-Not-Exist:
              description: Machine does not exist
              schema:
                type: integer
            X-Machine-Not-Available:
              description: Machine is not available
              schema:
                type: integer
            X-Permission-Denied:
              description: User does not have permissions to access machine
              schema:
                type: integer
            X-sbatch-error:
              description: script returned error
              schema:
                type: integer
  '/compute/jobs/path':
    parameters:
      - in: header
        name: X-Machine-Name
        description: The system name
        required: true
        schema:
          type: string
    post:
      summary: Submit Job by a given remote script
      description: >-
        Non-blocking call. Submits a script to workload manager and scheduler on the target system.
        The script is uploaded as a file to the microservice which then
        stores it in a temporal directory in preparation to be submitted to the
        workload manager. The operation returns the task id associated to the
        Task microservice that will contain information of the workload manager and scheduler job once
        it is created.
      tags:
        - Compute
      requestBody:
        required: true
        content:
          'multipart/form-data':
            schema:
              type: object
              properties:
                targetPath:
                  type: string
                  description: path to the script file stored in {X-Machine-Name} machine to be submitted to workload manager and scheduler
                account:
                  type: string
                  description: Name of the account associated to the user in the scheduler. If not set, the one incuded in the script is taken.
                env:
                  type: string
                  description: serialized JSON dictionary (varName, value) to be loaded as environment variables for the job
              required:
                - targetPath
      responses:
        '201':
          description: Task created
          content:
            application/json:
              schema:
                $ref: '#/components/schemas/Task-Creation-Success'
        '400':
          description: Task creation error
          content:
            application/json:
              schema:
                $ref: '#/components/schemas/Task-Creation-Error'
          headers:
            X-Machine-Does-Not-Exist:
              description: Machine does not exist
              schema:
                type: integer
            X-Machine-Not-Available:
              description: Machine is not available
              schema:
                type: integer
            X-Permission-Denied:
              description: User does not have permissions to access machine
              schema:
                type: integer
            X-sbatch-error:
              description: script returned error
              schema:
                type: integer
  '/compute/jobs':
    parameters:
      - in: header
        name: X-Machine-Name
        description: The system name
        required: true
        schema:
          type: string
    get:
      summary: Retrieves information from all jobs
      description: Information about jobs on the scheduling queue.
      tags:
        - Compute
      parameters:
        - name: jobs
          in: query
          description: Comma-separated list of job IDs to retrieve.
          schema:
            type: array
            items:
              type: string
        - $ref: '#/components/parameters/pageSize'
        - $ref: '#/components/parameters/pageNumber'
      responses:
        '200':
          description: Task created
          content:
            application/json:
              schema:
                $ref: '#/components/schemas/Task-Creation-Success'
        '400':
          description: Task creation error
          content:
            application/json:
              schema:
                $ref: '#/components/schemas/Task-Creation-Error'
          headers:
            X-Machine-Does-Not-Exist:
              description: Machine does not exist
              schema:
                type: integer
            X-Machine-Not-Available:
              description: Machine is not available
              schema:
                type: integer
            X-Permission-Denied:
              description: User does not have permissions to access machine
              schema:
                type: integer
  '/compute/jobs/{jobid}':
    parameters:
      - in: header
        name: X-Machine-Name
        description: The system name
        required: true
        schema:
          type: string
      - name: jobid
        in: path
        description: ID of the job
        required: true
        schema:
          type: string
    get:
      summary: Retrieves information from a job
      description: Information about a job on the scheduling queue.
      tags:
        - Compute
      responses:
        '200':
          description: Task created
          content:
            application/json:
              schema:
                $ref: '#/components/schemas/Task-Creation-Success'
        '400':
          description: Task creation error
          content:
            application/json:
              schema:
                $ref: '#/components/schemas/Task-Creation-Error'
          headers:
            X-Machine-Does-Not-Exist:
              description: Machine does not exist
              schema:
                type: integer
            X-Machine-Not-Available:
              description: Machine is not available
              schema:
                type: integer
            X-Permission-Denied:
              description: User does not have permissions to access machine
              schema:
                type: integer
    delete:
      summary: Delete Job
      description: Cancel job from the workload manager and scheduler.
      tags:
        - Compute
      responses:
        '204':
          description: Task created
          content:
            application/json:
              schema:
                $ref: '#/components/schemas/Task-Creation-Success'
        '400':
          description: Task creation error
          content:
            application/json:
              schema:
                $ref: '#/components/schemas/Task-Creation-Error'
          headers:
            X-Machine-Does-Not-Exist:
              description: Machine does not exist
              schema:
                type: integer
            X-Machine-Not-Available:
              description: Machine is not available
              schema:
                type: integer
            X-Permission-Denied:
              description: User does not have permissions to access machine
              schema:
                type: integer
  '/compute/acct':
    parameters:
      - in: header
        name: X-Machine-Name
        description: The system name
        required: true
        schema:
          type: string
    get:
      summary: Job account information
      description: >-
        Reports accounting data related to a workload manager and scheduler job, this
        includes information from completed jobs.
      tags:
        - Compute
      parameters:
        - name: jobs
          in: query
          description: Comma-separated list of job IDs to retrieve
          schema:
            type: array
            items:
              type: string
        - $ref: '#/components/parameters/pageSize'
        - $ref: '#/components/parameters/pageNumber'
        - name: starttime
          in: query
          description: Start date/time of job's query. Allowed formats are HH:MM[:SS] [AM|PM]
            MMDD[YY] or MM/DD[/YY] or MM.DD[.YY]
            MM/DD[/YY]-HH:MM[:SS]
            YYYY-MM-DD[THH:MM[:SS]]
          required: false
          schema:
            type: string
        - name: endtime
          in: query
          description: End time (and/or date). Allowed formats are
            HH:MM[:SS] [AM|PM]
            MMDD[YY] or MM/DD[/YY] or MM.DD[.YY]
            MM/DD[/YY]-HH:MM[:SS]
            YYYY-MM-DD[THH:MM[:SS]]
          required: false
          schema:
            type: string
      responses:
        '200':
          description: Task created
          content:
            application/json:
              schema:
                $ref: '#/components/schemas/Task-Creation-Success'
        '400':
          description: Task creation error
          content:
            application/json:
              schema:
                $ref: '#/components/schemas/Task-Creation-Error'
          headers:
            X-Machine-Does-Not-Exist:
              description: Machine does not exist
              schema:
                type: integer
            X-Machine-Not-Available:
              description: Machine is not available
              schema:
                type: integer
            X-Permission-Denied:
              description: User does not have permissions to access machine
              schema:
                type: integer
  '/compute/nodes':
    parameters:
      - in: header
        name: X-Machine-Name
        description: The system name
        required: true
        schema:
          type: string
    get:
      summary: Retrieves information about all compute nodes
      description: Information about nodes in the scheduling queue.
      tags:
        - Compute
      parameters:
        - name: nodes
          in: query
          description: Comma-separated list of nodes to retrieve
          schema:
            type: array
            items:
              type: string
      responses:
        '200':
          description: Task created
          content:
            application/json:
              schema:
                $ref: '#/components/schemas/Task-Creation-Success'
        '400':
          description: Task creation error
          content:
            application/json:
              schema:
                $ref: '#/components/schemas/Task-Creation-Error'
          headers:
            X-Machine-Does-Not-Exist:
              description: Machine does not exist
              schema:
                type: integer
            X-Machine-Not-Available:
              description: Machine is not available
              schema:
                type: integer
            X-Permission-Denied:
              description: User does not have permissions to access machine
              schema:
                type: integer
  '/compute/nodes/{nodeName}':
    get:
      summary: Retrieves information about a specific node
      description: Information about a specific node in the scheduling queue.
      tags:
        - Compute
      parameters:
        - name: X-Machine-Name
          in: header
          description: The system name
          required: true
          schema:
            type: string
        - name: nodeName
          in: path
          description: The ID of the node to retrieve.
          required: true
          schema:
            type: string
      responses:
        '200':
          description: Task created
          content:
            application/json:
              schema:
                $ref: '#/components/schemas/Task-Creation-Success'
        '400':
          description: Task creation error
          content:
            application/json:
              schema:
                $ref: '#/components/schemas/Task-Creation-Error'
          headers:
            X-Machine-Does-Not-Exist:
              description: Machine does not exist
              schema:
                type: integer
            X-Machine-Not-Available:
              description: Machine is not available
              schema:
                type: integer
            X-Permission-Denied:
              description: User does not have permissions to access machine
              schema:
                type: integer
  '/compute/partitions':
    parameters:
      - in: header
        name: X-Machine-Name
        description: The system name
        required: true
        schema:
          type: string
    get:
      summary: Retrieves information about all partitions
      description: Information about partitions in the scheduling queue.
      tags:
        - Compute
      parameters:
<<<<<<< HEAD
        - name: nodes
          in: query
          description: Comma-separated list of nodes to retrieve
=======
        - name: partitions
          in: query
          description: Comma-separated list of partitions to retrieve
>>>>>>> 34e94d17
          schema:
            type: array
            items:
              type: string
      responses:
        '200':
          description: Task created
          content:
            application/json:
              schema:
                $ref: '#/components/schemas/Task-Creation-Success'
        '400':
          description: Task creation error
          content:
            application/json:
              schema:
                $ref: '#/components/schemas/Task-Creation-Error'
          headers:
            X-Machine-Does-Not-Exist:
              description: Machine does not exist
              schema:
                type: integer
            X-Machine-Not-Available:
              description: Machine is not available
              schema:
                type: integer
            X-Permission-Denied:
              description: User does not have permissions to access machine
              schema:
                type: integer
  '/compute/partitions/{partitionName}':
    get:
<<<<<<< HEAD
      summary: Retrieves information about a specific partitions
=======
      summary: Retrieves information about a specific partition
>>>>>>> 34e94d17
      description: Information about a specific partition in the scheduling queue.
      tags:
        - Compute
      parameters:
        - name: X-Machine-Name
          in: header
          description: The system name
          required: true
          schema:
            type: string
<<<<<<< HEAD
        - name: nodeName
          in: path
          description: The ID of the node to retrieve.
          required: true
          schema:
            type: string
      responses:
        '200':
          description: Task created
          content:
            application/json:
              schema:
                $ref: '#/components/schemas/Task-Creation-Success'
        '400':
          description: Task creation error
          content:
            application/json:
              schema:
                $ref: '#/components/schemas/Task-Creation-Error'
          headers:
            X-Machine-Does-Not-Exist:
              description: Machine does not exist
              schema:
                type: integer
            X-Machine-Not-Available:
              description: Machine is not available
              schema:
                type: integer
            X-Permission-Denied:
              description: User does not have permissions to access machine
              schema:
                type: integer
  '/compute/reservations':
    parameters:
      - in: header
        name: X-Machine-Name
        description: The system name
        required: true
        schema:
          type: string
    get:
      summary: Retrieves information about all reservations
      description: Information about reservations in the scheduling queue.
      tags:
        - Compute
      parameters:
        - name: partitions
          in: query
          description: Comma-separated list of reservations to retrieve
          schema:
            type: array
            items:
              type: string
      responses:
        '200':
          description: Task created
          content:
            application/json:
              schema:
                $ref: '#/components/schemas/Task-Creation-Success'
        '400':
          description: Task creation error
          content:
            application/json:
              schema:
                $ref: '#/components/schemas/Task-Creation-Error'
          headers:
            X-Machine-Does-Not-Exist:
              description: Machine does not exist
              schema:
                type: integer
            X-Machine-Not-Available:
              description: Machine is not available
              schema:
                type: integer
            X-Permission-Denied:
              description: User does not have permissions to access machine
              schema:
                type: integer
  '/compute/reservations/{reservationName}':
    get:
      summary: Retrieves information about a specific reservation
      description: Information about a specific reservation in the scheduling queue.
      tags:
        - Compute
      parameters:
        - name: X-Machine-Name
          in: header
          description: The system name
          required: true
          schema:
            type: string
        - name: reservationName
          in: path
          description: The ID of the reservation to retrieve.
=======
        - name: partitionName
          in: path
          description: The name of the partition to retrieve.
>>>>>>> 34e94d17
          required: true
          schema:
            type: string
      responses:
        '200':
          description: Task created
          content:
            application/json:
              schema:
                $ref: '#/components/schemas/Task-Creation-Success'
        '400':
          description: Task creation error
          content:
            application/json:
              schema:
                $ref: '#/components/schemas/Task-Creation-Error'
          headers:
            X-Machine-Does-Not-Exist:
              description: Machine does not exist
              schema:
                type: integer
            X-Machine-Not-Available:
              description: Machine is not available
              schema:
                type: integer
            X-Permission-Denied:
              description: User does not have permissions to access machine
              schema:
                type: integer
  '/storage/xfer-internal/rsync':
    parameters:
      - in: header
        name: X-Machine-Name
        description: The system name
        required: true
        schema:
          type: string
    post:
      summary: rsync
      description: >-
        Data transfer between internal CSCS file systems. To transfer files and
        folders from `/users`, `/project` or `/store` to the `/scratch` file systems for
        stage-in or stage-out jobs. Reference:
        https://user.cscs.ch/storage/transfer/internal/
      tags:
        - Storage
      requestBody:
        required: true
        content:
          'multipart/form-data':
            schema:
              type: object
              properties:
                sourcePath:
                  type: string
                  description: Source path to the location filesystem
                targetPath:
                  type: string
                  description: Absolute path to destination
                jobName:
                  type: string
                  description: job name the rsync operation
                  default: rsync-job
                time:
                  type: string
                  description: >-
                    Limit on the total run time of the rsync. Acceptable time formats
                    \'minutes\',   \'minutes:seconds\',   \'hours:minutes:seconds\',
                    \'days-hours\', \'days-hours:minutes\' and
                    \'days-hours:minutes:seconds\'.
                  default: '02:00:00'
                stageOutJobId:
                  type: string
                  description: Move data after job with id {stageOutJobId} is completed
                  default: null
                account:
                  type: string
                  description: Name of the account associated to the user in the scheduler. If not set, system default is taken.
                  default: null
              required:
                - sourcePath
                - targetPath
              example:
                sourcePath: /home/user/origin
                targetPath: /home/user/destination
                jobName: rsync-firecrest-job
                stageOutJobId: "123456"
                time: "2-03:00:00"
      responses:
        '201':
          description: Task created
          content:
            application/json:
              schema:
                $ref: '#/components/schemas/Task-Creation-Success'
        '400':
          description: Task creation error
          content:
            application/json:
              schema:
                $ref: '#/components/schemas/Task-Creation-Error'
  '/storage/xfer-internal/mv':
    parameters:
      - in: header
        name: X-Machine-Name
        description: The system name
        required: true
        schema:
          type: string
    post:
      summary: move (rename) files
      description: >-
        'Move files between internal CSCS file systems. Rename sourcePath to
        targetPath, or move sourcePath to targetPath /users, /project or /store
        to the /scratch file systems. Possible to stage-out jobs providing the
        workload manager and scheduler Id of a production job. Reference:
        https://user.cscs.ch/storage/data_transfer/internal_transfer/'
      tags:
        - Storage
      requestBody:
        required: true
        content:
          'multipart/form-data':
            schema:
              type: object
              properties:
                sourcePath:
                  type: string
                  description: source path to the location filesystem
                targetPath:
                  type: string
                  description: Absolute path to destination
                jobName:
                  type: string
                  description: job name the rename operation
                  default: mv-job
                time:
                  type: string
                  description: >-
                    'Limit on the total run time of the rename. Acceptable time formats
                    \'minutes\',   \'minutes:seconds\',   \'hours:minutes:seconds\',
                    \'days-hours\', \'days-hours:minutes\' and
                    \'days-hours:minutes:seconds\'.'
                  default: '02:00:00'
                stageOutJobId:
                  type: string
                  description: Move data after job with id {stageOutJobId} is completed
                  default: null
                account:
                  type: string
                  description: Name of the account associated to the user in the scheduler. If not set, system default is taken.
                  default: null
              required:
                - sourcePath
                - targetPath
              example:
                sourcePath: /home/user/origin
                targetPath: /home/user/destination
                jobName: mv-firecrest-job
                stageOutJobId: "123456"
                time: "2-03:00:00"
      responses:
        '201':
          description: Task created
          content:
            application/json:
              schema:
                $ref: '#/components/schemas/Task-Creation-Success'
        '400':
          description: Task creation error
          content:
            application/json:
              schema:
                $ref: '#/components/schemas/Task-Creation-Error'
  '/storage/xfer-internal/cp':
    parameters:
      - in: header
        name: X-Machine-Name
        description: The system name
        required: true
        schema:
          type: string
    post:
      summary: copy files and directories
      description: >-
        'Copy files and directories between internal CSCS file systems. Copy
        sourcePath to targetPath /users, /project or /store to the /scratch file
        systems. Possible to stage-out jobs providing the workload manager and scheduler Id of a
        production job. Reference:
        https://user.cscs.ch/storage/data_transfer/internal_transfer/'
      tags:
        - Storage
      requestBody:
        required: true
        content:
          'multipart/form-data':
            schema:
              type: object
              properties:
                sourcePath:
                  type: string
                  description: source path to the location filesystem
                targetPath:
                  type: string
                  description: Absolute path to destination
                jobName:
                  type: string
                  description: job name the copy operation
                  default: cp-job
                time:
                  type: string
                  description: >-
                    'Limit on the total run time of the copy. Acceptable time formats
                    \'minutes\',   \'minutes:seconds\',   \'hours:minutes:seconds\',
                    \'days-hours\', \'days-hours:minutes\' and
                    \'days-hours:minutes:seconds\'.'
                  default: '02:00:00'
                stageOutJobId:
                  type: string
                  description: Copy data after job with id {stageOutJobId} is completed
                  default: null
                account:
                  type: string
                  description: Name of the account associated to the user in the scheduler. If not set, system default is taken.
                  default: null
              required:
                - sourcePath
                - targetPath
              example:
                sourcePath: /home/user/origin
                targetPath: /home/user/destination
                jobName: cp-firecrest-job
                stageOutJobId: "123456"
                time: "2-03:00:00"
      responses:
        '201':
          description: Task created
          content:
            application/json:
              schema:
                $ref: '#/components/schemas/Task-Creation-Success'
        '400':
          description: Task creation error
          content:
            application/json:
              schema:
                $ref: '#/components/schemas/Task-Creation-Error'
  '/storage/xfer-internal/rm':
    parameters:
      - in: header
        name: X-Machine-Name
        description: The system name
        required: true
        schema:
          type: string
    post:
      summary: remove files or directories
      description: >-
        'Remove files or directories in the internal CSCS file systems, with
        options rm -rf. With targetPath pointing to file system /users,
        /project, /store, or /scratch. Possible to stage-out jobs providing the
        workload manager and scheduler Id of a production job. Reference:
        https://user.cscs.ch/storage/data_transfer/internal_transfer/'
      tags:
        - Storage
      requestBody:
        required: true
        content:
          'multipart/form-data':
            schema:
              type: object
              properties:
                targetPath:
                  type: string
                  description: Absolute path to destination
                jobName:
                  type: string
                  description: job name the remove operation
                  default: rm-job
                time:
                  type: string
                  description: >-
                    'Limit on the total run time of the rm. Acceptable time formats
                    \'minutes\',   \'minutes:seconds\',   \'hours:minutes:seconds\',
                    \'days-hours\', \'days-hours:minutes\' and
                    \'days-hours:minutes:seconds\'.'
                  default: '02:00:00'
                stageOutJobId:
                  type: string
                  description: Delete data after job with id {stageOutJobId} is completed
                  default: null
                account:
                  type: string
                  description: Name of the account associated to the user in the scheduler. If not set, system default is taken.
                  default: null
              required:
                - targetPath
              example:
                targetPath: /home/user/file-to-delete
                jobName: rm-firecrest-job
                stageOutJobId: "123456"
                time: "2-03:00:00"
      responses:
        '201':
          description: Task created
          content:
            application/json:
              schema:
                $ref: '#/components/schemas/Task-Creation-Success'
        '400':
          description: Task creation error
          content:
            application/json:
              schema:
                $ref: '#/components/schemas/Task-Creation-Error'
  '/storage/xfer-internal/compress':
    parameters:
      - in: header
        name: X-Machine-Name
        description: The system name
        required: true
        schema:
          type: string
    post:
      summary: compress files
      description: >-
        'Compress files using gzip compression. You can name the output file
        as you like, but typically these files have a .tar.gz or .tgz extension.
        Possible to stage-out jobs providing the workload manager Id of a
        production job. Reference:
        https://user.cscs.ch/storage/data_transfer/internal_transfer/'
      tags:
        - Storage
      requestBody:
        required: true
        content:
          'multipart/form-data':
            schema:
              type: object
              properties:
                sourcePath:
                  type: string
                  description: source path to the location filesystem
                targetPath:
                  type: string
                  description: Absolute path to destination
                jobName:
                  type: string
                  description: job name the copy operation
                  default: cp-job
                time:
                  type: string
                  description: >-
                    'Limit on the total run time of the copy. Acceptable time formats
                    \'minutes\',   \'minutes:seconds\',   \'hours:minutes:seconds\',
                    \'days-hours\', \'days-hours:minutes\' and
                    \'days-hours:minutes:seconds\'. Note: for stage-in queue a
                    xfer job.'
                  default: '02:00:00'
                stageOutJobId:
                  type: string
                  description: Copy data after job with id {stageOutJobId} is completed
                  default: null
                account:
                  type: string
                  description: Name of the account associated to the user in the scheduler. If not set, system default is taken.
                  default: null
              required:
                - sourcePath
                - targetPath
              example:
                sourcePath: /home/user/origin
                targetPath: /home/user/destination
                jobName: cp-firecrest-job
                stageOutJobId: "123456"
                time: "2-03:00:00"
      responses:
        '201':
          description: Task created
          content:
            application/json:
              schema:
                $ref: '#/components/schemas/Task-Creation-Success'
        '400':
          description: Task creation error
          content:
            application/json:
              schema:
                $ref: '#/components/schemas/Task-Creation-Error'
  '/storage/xfer-internal/extract':
    parameters:
      - in: header
        name: X-Machine-Name
        description: The system name
        required: true
        schema:
          type: string
    post:
      summary: extract files
      description: >-
        'Extract files. If you don't select the `extension`, FirecREST will
        try to guess the right command based on the extension of the sourcePath.
        Supported extensions are `.zip`, `.tar`, `.tgz`, `.gz` and `.bz2`.
        Possible to stage-out jobs providing the workload manager Id of a
        production job. Reference:
        https://user.cscs.ch/storage/data_transfer/internal_transfer/'
      tags:
        - Storage
      requestBody:
        required: true
        content:
          'multipart/form-data':
            schema:
              type: object
              properties:
                sourcePath:
                  type: string
                  description: source path to the location filesystem
                targetPath:
                  type: string
                  description: Absolute path to destination
                jobName:
                  type: string
                  description: job name the copy operation
                  default: cp-job
                time:
                  type: string
                  description: >-
                    'Limit on the total run time of the copy. Acceptable time formats
                    \'minutes\',   \'minutes:seconds\',   \'hours:minutes:seconds\',
                    \'days-hours\', \'days-hours:minutes\' and
                    \'days-hours:minutes:seconds\'. Note: for stage-in queue a
                    xfer job.'
                  default: '02:00:00'
                stageOutJobId:
                  type: string
                  description: Copy data after job with id {stageOutJobId} is completed
                  default: null
                account:
                  type: string
                  description: Name of the account associated to the user in the scheduler. If not set, system default is taken.
                  default: null
                extension:
                  type: string
                  description: Possible values are `auto`, `.zip`, `.tar`, `.tgz`, `.gz` and `.bz2`
                  default: "auto"
              required:
                - sourcePath
                - targetPath
              example:
                sourcePath: /home/user/origin
                targetPath: /home/user/destination
                jobName: cp-firecrest-job
                stageOutJobId: "123456"
                time: "2-03:00:00"
                extension: ".tar.gz"
  '/storage/xfer-external/upload':
    parameters:
      - in: header
        name: X-Machine-Name
        description: The system name
        required: true
        schema:
          type: string
    post:
      summary: Upload a file
      description: >-
        Starts an asynchronous upload to a specific path, the upload workflow is
        coordinated by a task in the Tasks microservice. This returns a task
        task that will provide a persisten URL at which the target file can be
        uploaded to, the persistent URL is encoded with a random hash and is
        available for an extended period of time (it does not depend on the
        lifetime of the OIDC token).

      tags:
        - Storage
      requestBody:
        required: true
        content:
          'multipart/form-data':
            schema:
              type: object
              properties:
                sourcePath:
                  type: string
                  description: source path to the file in local machine
                targetPath:
                  type: string
                  description: absolute path to destination (directory or file)
              required:
                - sourcePath
                - targetPath
              example:
                sourcePath: /home/local_user/origin
                targetPath: /home/user/destination
                update: false
      responses:
        '201':
          description: Task created
          content:
            application/json:
              schema:
                $ref: '#/components/schemas/Task-Creation-Success'
        '400':
          description: Task creation error
          content:
            application/json:
              schema:
                $ref: '#/components/schemas/Task-Creation-Error'
          headers:
            X-Permission-Denied:
              description: User does not have permissions to access path
              schema:
                type: integer
            X-Not-Found:
              description: targetPath not found
              schema:
                type: integer
            X-Invalid-Path:
              description: targetPath is an invalid path.
              schema:
                type: integer
            X-Not-A-Directory:
              description: targetPath is not a directory
              schema:
                type: string
            X-Error:
              description: Error
              schema:
                type: string
  '/storage/xfer-external/download':
    parameters:
      - in: header
        name: X-Machine-Name
        description: The system name
        required: true
        schema:
          type: string
    post:
      summary: Download a file
      description: >-
        Start an asynchronous download by creating a new task in the Tasks
        microservice. The new task will first copy the file to the file transfer
        server, once this copy has been completed a persisten URL will be
        provided by the task. This persistent URL is encoded with a random hash
        and is available for an extended period of time (it does not depend on
        the lifetime of the OIDC token).
      tags:
        - Storage
      requestBody:
        required: true
        content:
          'multipart/form-data':
            schema:
              type: object
              properties:
                sourcePath:
                  type: string
                  description: source path to the file in remote filesystem
              required:
                - sourcePath
              example:
                sourcePath: /home/user/file
      responses:
        '201':
          description: Task created
          content:
            application/json:
              schema:
                $ref: '#/components/schemas/Task-Creation-Success'
        '400':
          description: Task creation error
          content:
            application/json:
              schema:
                $ref: '#/components/schemas/Task-Creation-Error'
          headers:
            X-Permission-Denied:
              description: User does not have permissions to access path
              schema:
                type: string
            X-Not-Found:
              description: targetPath not found
              schema:
                type: string
            X-Invalid-Path:
              description: targetPath is an invalid path.
              schema:
                type: string
            X-A-Directory:
              description: targetPath is a directory, can't download directories
              schema:
                type: string
            X-Error:
              description: Error
              schema:
                type: string
  '/storage/xfer-external/invalidate':
    post:
      summary: Invalidate temporary URL
      description: >-
        Remove a temporary URL attached to a given Task Id
      tags:
        - Storage
      parameters:
        - in: header
          name: X-Task-Id
          description: Task Id associated to the upload/download task
          required: true
          schema:
            type: string
      responses:
        '201':
          description: URL invalidated correctly
          content:
            application/json:
              schema:
                $ref: '#/components/schemas/Invalidate-ok'
        '400':
          description: Error invalidating URL
          content:
            application/json:
              schema:
                $ref: '#/components/schemas/Task-Creation-Error'
  '/tasks':
    get:
      summary: Returns all tasks (or a subset)
      description: List all recorded tasks and their status.
      tags:
        - Tasks
      parameters:
        - in: query
          name: tasks
          schema:
            type: string
          description: Comma-separated list of `{task_id}`
          required: false
      responses:
        '200':
          description: tasks in queue
          content:
            application/json:
              schema:
                $ref: '#/components/schemas/Tasks'
    post:
      summary: Creates a new task
      description: Creates a new task.
      parameters:
      - in: header
        name: X-Firecrest-Service
        description: Name of the service for which the task will be created ("compute" or "storage")
        required: true
        schema:
          type: string
      - in: header
        name: X-Machine-Name
        description: Name of the system for which the task will be created (must match configuration)
        required: true
        schema:
          type: string
      tags:
        - Tasks
      responses:
        '201':
          description: Task created
          content:
            application/json:
              schema:
                $ref: '#/components/schemas/Task-Post-Ok'
        '400':
          description: Error creating task
          content:
            application/json:
              schema:
                $ref: '#/components/schemas/Expiration-400'
        '401':
          description: Not authorized.
          content:
            application/json:
              schema:
                $ref: '#/components/schemas/Expiration-400'
        '403':
          description: Parameters error
          content:
            application/json:
              schema:
                $ref: '#/components/schemas/Expiration-403'
        '404':
          description: Task not found
          content:
            application/json:
              schema:
                $ref: '#/components/schemas/Expiration-404'
  '/tasks/{taskid}':
    parameters:
      - name: taskid
        in: path
        description: id of task
        required: true
        schema:
          type: string
    get:
      summary: Task status information
      description: A long running task progress and result is tracked through a {taskid}.
      tags:
        - Tasks
      responses:
        '200':
          description: >-
              Current status of a task with `taskid`.
              Depending on the type of task (`Compute` or `Storage`) and of the current status, the schema could change.
              Check the field `status` to match the specific response.
          content:
            object:
              schema:
                oneOf:
                  - $ref: '#/components/schemas/Task-100'
                  - $ref: '#/components/schemas/Task-Storage-Ext-Upload-110'
                  - $ref: '#/components/schemas/Task-Storage-Ext-Upload-111'
                  - $ref: '#/components/schemas/Task-Storage-Ext-Upload-112'
                  - $ref: '#/components/schemas/Task-Storage-Ext-Upload-113'
                  - $ref: '#/components/schemas/Task-Storage-Ext-Upload-114'
                  - $ref: '#/components/schemas/Task-Storage-Ext-Upload-115'
                  - $ref: '#/components/schemas/Task-Storage-Ext-Download-116'
                  - $ref: '#/components/schemas/Task-Storage-Ext-Download-117'
                  - $ref: '#/components/schemas/Task-Storage-Ext-Download-118'
                  - $ref: '#/components/schemas/Task-Compute-Job-Submitted-200'
                  - $ref: '#/components/schemas/Task-Compute-Job-Submitted-400'
                  - $ref: '#/components/schemas/Task-Compute-Job-Listed-200'
                  - $ref: '#/components/schemas/Task-Compute-Job-Listed-400'
                  - $ref: '#/components/schemas/Task-Compute-Acct-200'
                  - $ref: '#/components/schemas/Task-Compute-Acct-400'
                  - $ref: '#/components/schemas/Task-Compute-Delete-200'
                  - $ref: '#/components/schemas/Task-Compute-Delete-400'
    put:
     summary: Updates a task
     description: Updates a task entry that keeps track of progress
     parameters:
      - in: header
        name: X-Firecrest-Service
        description: Name of the service for which the task will be created ("compute"/"storage")
        required: true
        schema:
          type: string
     tags:
       - Tasks
     responses:
        '200':
          description: Task updated successfully
          content:
            application/json:
              schema:
                $ref: '#/components/schemas/Expiration-ok'
        '400':
          description: Error updating task
          content:
            application/json:
              schema:
                $ref: '#/components/schemas/Expiration-400'
        '403':
          description: Parameters error
          content:
            application/json:
              schema:
                $ref: '#/components/schemas/Expiration-403'
        '404':
          description: Task not found
          content:
            application/json:
              schema:
                $ref: '#/components/schemas/Expiration-404'
    delete:
     summary: Delete task
     description: Delete a already existing task
     tags:
       - Tasks
     responses:
        '204':
          description: Task deleted
          content:
            application/json:
              schema:
                $ref: '#/components/schemas/Expiration-ok'
        '400':
          description: Error deleting task
          content:
            application/json:
              schema:
                $ref: '#/components/schemas/Expiration-400'
        '403':
          description: Parameters error
          content:
            application/json:
              schema:
                $ref: '#/components/schemas/Expiration-403'
        '404':
          description: Task not found
          content:
            application/json:
              schema:
                $ref: '#/components/schemas/Expiration-404'

  '/tasks/expire/{task_id}':
    post:
      summary: Marks tasks with an expiration time
      description: Marks tasks with an expiration time. After that the tasks will be removed.
      tags:
        - Tasks
      responses:
        '200':
          description: Task marked for expiration successfully
          content:
            application/json:
              schema:
                $ref: '#/components/schemas/Expiration-ok'
        '400':
          description: Error marking task for expiration
          content:
            application/json:
              schema:
                $ref: '#/components/schemas/Expiration-400'
        '403':
          description: Parameters error
          content:
            application/json:
              schema:
                $ref: '#/components/schemas/Expiration-403'
        '404':
          description: Task not found
          content:
            application/json:
              schema:
                $ref: '#/components/schemas/Expiration-404'


  '/reservations':
    parameters:
      - in: header
        name: X-Machine-Name
        description: The system name
        required: true
        schema:
          type: string
    get:
      summary: "[Warning: only supported until v1.17.0] Returns all reservations"
      description: List all active reservations and their status
      deprecated: true
      tags:
        - Reservation
      responses:
        '200':
          description: Reservation list returned
          content:
            application/json:
              schema:
                type: object
                properties:
                  success:
                    $ref: '#/components/schemas/Reservations'
        '400':
          description: Error listing reservations
          content:
            application/json:
              schema:
                $ref: '#/components/schemas/Task-Creation-Error'
          headers:
            X-Machine-Does-Not-Exist:
              description: Machine does not exist
              schema:
                type: integer
            X-Machine-Not-Available:
              description: Machine is not available
              schema:
                type: integer
            X-Timeout:
              description: Command has finished with timeout signal
              schema:
                type: integer
        '404':
          description: Error listing reservations
          content:
            application/json:
              schema:
                $ref: '#/components/schemas/Task-Creation-Error'
          headers:
            X-Permission-Denied:
              description: User does not have permissions to access machine
              schema:
                type: integer

    post:
      summary: "[Warning: only supported until v1.17.0] Creates a new reservation"
      description: Creates a new reservation with {reservation} name for a given workload manager and scheduler groupname
      deprecated: true
      tags:
        - Reservation
      requestBody:
        required: true
        content:
          'multipart/form-data':
            schema:
              type: object
              properties:
                reservation:
                  type: string
                  description: name of the reservation
                account:
                  type: string
                  description: name of the account in the workload manager and scheduler to which the reservation is made for
                numberOfNodes:
                  type: string
                  description: number of nodes needed for the reservation
                nodeType:
                  type: string
                  description: type of node
                  default: knl
                starttime:
                  type: string
                  description: start time for reservation (YYYY-MM-DDTHH:MM:SS)
                endtime:
                  type: string
                  description: end time for reservation (YYYY-MM-DDTHH:MM:SS)
              required:
                - reservation
                - account
                - numberOfNodes
                - nodeType
                - starttime
                - endtime
              example:
                reservation: selvedas
                project: psigroup
                numberOfNodes: 10
                nodeType: knl
                starttime: '2020-12-24T00:00:00'
                endtime: '2020-12-24T12:30:00'
      responses:
        '201':
          description: Reservation succesfully created
          content:
            application/json:
              schema:
                type: object
                properties:
                  success:
                    type: string
                    example: "Reservation created: {reservation}"
        '400':
          description: Error creating reservation
          content:
            'application/json':
              schema:
                type: object
                properties:
                  error:
                    type: string
                    example: "Error creating reservation {reservation}"
                  description:
                    type: string
                    example: "Error: invalid start time reservation"
          headers:
            X-Machine-Does-Not-Exist:
              description: Machine does not exist
              schema:
                type: integer
            X-Machine-Not-Available:
              description: Machine is not available
              schema:
                type: integer
            X-Error:
              description: Error
              schema:
                type: integer
            X-Timeout:
              description: Command has finished with timeout signal
              schema:
                type: integer
        '404':
          description: Error creating reservation
          content:
            'application/json':
              schema:
                type: object
                properties:
                  error:
                    type: string
                    example: "Error creating reservation {reservation}"
          headers:
            X-Permission-Denied:
              description: User does not have permissions to access machine
              schema:
                type: integer
  '/reservations/{reservation}':
    parameters:
      - in: header
        name: X-Machine-Name
        description: The system name
        required: true
        schema:
          type: string
      - in: path
        name: reservation
        description: reservation name
        required: true
        schema:
          type: string
    put:
      summary: "[Warning: only supported until v1.17.0] Updates reservation {reservation}"
      description: Updates an already created reservation named {reservation}
      deprecated: true
      tags:
        - Reservation
      requestBody:
        required: true
        content:
          'multipart/form-data':
            schema:
              type: object
              properties:
                numberOfNodes:
                  type: string
                  description: number of nodes needed for the reservation
                nodeType:
                  type: string
                  description: type of node
                  default: knl
                starttime:
                  type: string
                  description: start time for reservation (YYYY-MM-DDTHH:MM:SS)
                endtime:
                  type: string
                  description: end time for reservation (YYYY-MM-DDTHH:MM:SS)
              required:
                - reservation
                - numberOfNodes
                - nodeType
                - starttime
                - endtime
              example:
                reservation: selvedas
                project: psigroup
                numberOfNodes: 10
                nodeType: knl
                starttime: '2020-12-24T00:00:00'
                endtime: '2020-12-24T12:30:00'
      responses:
        '200':
          description: Reservation succesfully updated
          content:
            application/json:
              schema:
                type: object
                properties:
                  success:
                    type: string
                    example: "Reservation {reservation} updated"
        '400':
          description: Error updating reservation
          content:
            application/json:
              schema:
                type: object
                properties:
                  error:
                    type: string
                    example: "Error updating reservation {reservation}"
                  description:
                    type: string
                    example: "Error: {reservation} doesn't seem to be a valid reservation"
          headers:
            X-Machine-Does-Not-Exist:
              description: Machine does not exist
              schema:
                type: integer
            X-Machine-Not-Available:
              description: Machine is not available
              schema:
                type: integer
            X-Error:
              description: Error
              schema:
                type: integer
            X-Timeout:
              description: Command has finished with timeout signal
              schema:
                type: integer
        '404':
          description: Error updating reservation
          content:
            application/json:
              schema:
                type: object
                properties:
                  error:
                    type: string
                    example: "Error updating reservation {reservation}"
          headers:
            X-Permission-Denied:
              description: User does not have permissions to access machine
              schema:
                type: integer

    delete:
      summary: "[Warning: only supported until v1.17.0] Deletes reservation {reservation}"
      description: Deletes an already created reservation named {reservation}
      deprecated: true
      tags:
        - Reservation
      responses:
        '204':
          description: Reservation succesfully deleted
          content:
            application/json:
              schema:
                type: object
                properties:
                  success:
                    type: string
                    example: "Reservation {reservation} removed"
        '400':
          description: Error deleting reservation
          content:
            application/json:
              schema:
                type: object
                properties:
                  error:
                    type: string
                    example: "Error deleting reservation {reservation}"
                  description:
                    type: string
                    example: "Error: You are not an owner of the reservation"
          headers:
            X-Machine-Does-Not-Exist:
              description: Machine does not exist
              schema:
                type: integer
            X-Machine-Not-Available:
              description: Machine is not available
              schema:
                type: integer
            X-Error:
              description: Error
              schema:
                type: integer
            X-Timeout:
              description: Command has finished with timeout signal
              schema:
                type: integer
        '404':
          description: Error deleting reservation
          content:
            application/json:
              schema:
                type: object
                properties:
                  error:
                    type: string
                    example: "Error deleting reservation {reservation}"
          headers:
            X-Permission-Denied:
              description: User does not have permissions to access machine
              schema:
                type: integer





  '/certificator':
    post:
      summary: Creates SSH certificates
      description: creates an SSH certificate to be used for system command execution
      tags:
        - 'Certificator'
      responses:
        '200':
          description: certificate created.
          content:
            application/json:
              schema:
                $ref: '#/components/schemas/Certificator-ok'

        '404':
          description: Error creating certificate.
          content:
            application/json:
              schema:
                $ref: '#/components/schemas/Certificator-notok'


components:
  securitySchemes:
    bearerAuth:
      type: http
      scheme: bearer
      bearerFormat: JWT    # optional, arbitrary value for documentation purposes
  parameters:
    machinename:
      name: machineName
      in: path
      description: The system name
      required: true
      schema:
        type: string
    pageSize:
      name: pageSize
      in: query
      description: Number of entries returned (default is set only when pageNumber is set)
      schema:
        type: integer
        default: 25
    pageNumber:
      name: pageNumber
      in: query
      description: Page number
      schema:
        type: integer
        default: 0
    path:
      name: path
      in: query
      description: Filesystem path
      schema:
        type: string
      allowReserved: true
  responses:
    QueryParameter400Error:
      description: Bad request
      content:
        '*/*':
          schema:
            $ref: '#/components/schemas/Utilities-notok'
    Standard400Error:
      description: Bad Request error
    Standard500Error:
      description: An unexpected error occured
  schemas:
    File-metadata:
      required:
        - name
        - type
        - link_target
        - user
        - group
        - permissions
        - last_modified
        - size
      properties:
        name:
          type: string
        type:
          type: string
        link_target:
          type: string
        user:
          type: string
        group:
          type: string
        permissions:
          type: string
        last_modified:
          type: string
        size:
          type: string
    Files-metadata:
      type: object
      properties:
        description:
          type: string
          enum:
            - "List of contents"
        output:
          type: array
          items:
            $ref: '#/components/schemas/File-metadata'
    File-Stat-metadata:
      type: object
      properties:
        description:
          type: string
        output:
          type: object
          properties:
            mode:
              type: integer
              description: Integer value of raw mode
              example: 33188
            ino:
              type: integer
              description: Inode number
              example: 5000000
            dev:
              type: integer
              description: Device number
              example: 64002
            uid:
              type: integer
              description: User ID
              example: 1000
            gid:
              type: integer
              description: Group ID
              example: 1000
            size:
              type: integer
              description: File size
              example: 1
            atime:
              type: integer
              description: time of last access as seconds since Epoch
              example: 1623000000
            ctime:
              type: integer
              description: time of last status change as seconds since Epoch
              example: 1623000000
            mtime:
              type: integer
              description: time of last modification as seconds since Epoch
              example: 1623000000
    System:
      required:
        - system
      properties:
        system:
          type: string
        status:
          type: string
          enum:
            - available
            - unavailable
        description:
          type: string
    Systems:
      type: object
      properties:
        description:
          type: string
          enum:
            - "List of systems with status and description."
        out:
          type: array
          items:
            $ref: '#/components/schemas/System'
    Parameters:
      type: object
      properties:
        description:
          type: string
          enum:
            - "Firecrest's parameters"
        out:
          type: object
          properties:
            storage:
              type: object
              properties:
                name:
                  type: string
                value:
                  type: string
                unit:
                  type: string
                description:
                  type: string
            utilities:
              type: object
              properties:
                name:
                  type: string
                value:
                  type: string
                unit:
                  type: string
                description:
                  type: string
    Service:
      required:
        - service
      properties:
        service:
          type: string
        status:
          type: string
        status_code:
          type: integer
          enum:
            - available
            - unavailable
        description:
          type: string
    Services:
      type: object
      properties:
        description:
          type: string
          enum:
            - 'List of services with status and description.'
        out:
          type: array
          items:
            $ref: '#/components/schemas/Service'

    Filesystem:
      properties:
        description:
          type: string
          description: Description of the filesystem
        name:
          type: string
          description: Internal name for the filesystem (HOME, SCRATCH, etc)
        path:
          type: string
          description: Absolute path of the filesystem
        status:
          type: string
          description: Description of the current status of the filesystem
          enum:
            - available
            - down
        status_code:
          type: integer
          description: Status code of the filesystem
          enum:
            - 200
            - 400

    Filesystems:
      type: object
      properties:
        system:
          type: array
          description: System name
          items:
            type: array
            items:
              $ref: '#/components/schemas/Filesystem'


    Job:
      type: object
      required:
        - jobid
      properties:
        jobid:
          type: string
        partition:
          type: string
        name:
          type: string
        user:
          type: string
        state:
          type: string
        start_time:
          type: string
        time:
          type: string
        cpu_time:
          type: string
        elapsed_time:
          type: string
        termination_time:
          type: string
        time_left:
          type: string
        nodes:
          type: string
        nodelist:
          type: string
    Certificator-ok:
      type: object
      properties:
          certificate:
            type: string
            description: SSH certificate
    Certificator-notok:
      type: object
      properties:
          description:
            type: string
            description: Error description.
          error:
            type: string
            description: Error description.
    Expiration-ok:
      type: object
      properties:
        success:
          type: string
          description: Success description
    Expiration-400:
      type: object
      properties:
        error:
          type: string
          description: Error description
    Expiration-403:
      type: object
      properties:
        error:
          type: string
          description: Operation not permitted
    Expiration-404:
      type: object
      properties:
        error:
          type: string
          description: Task not found
    Task-Post-Ok:
      type: object
      properties:
          hash_id:
            type: string
            description: unique task ID
          task_url:
            type: string
            description: URL for querying the task

    Jobs:
      type: array
      items:
        $ref: '#/components/schemas/Job'
    Session:
      properties:
        authenticated:
          type: boolean
        username:
          type: string
        domain:
          type: string
        session_time:
          type: string
        session_id:
          type: string
    Task:
      type: object
      properties:
        task_id:
          type: string
        hash_id:
          type: string
        description:
          type: string
        data:
          type: object
        created_at:
          type: string
        updated_at:
          type: string
        last_modify:
          type: string
        user:
          type: string
        status:
          type: string
        service:
          type: string
        system:
          type: string
        task_url:
          type: string
    Tasks:
      type: array
      items:
        $ref: '#/components/schemas/Task'
    Task-Creation-Success:
      type: object
      properties:
        success:
          type: string
        task_url:
          type: string
        task_id:
          type: string
    Task-Creation-Error:
      type: object
      properties:
        error:
          type: string
    Utilities-ok:
      type: object
      properties:
        description:
          type: string
        output:
          type: string
    Whoami-Ok-With-Groups:
      type: object
      properties:
        description:
          type: string
          default: User information
        output:
          type: object
          properties:
            user:
              description: Unix user name and ID
              type: object
              properties:
                name:
                  description: Unix user name
                  type: string
                id:
                  description: Unix user ID
                  type: string
            group:
              description: Primary user's Unix group name and ID
              type: object
              properties:
                name:
                  description: Primary user's Unix group name
                  type: string
                id:
                  description: Primary user's Unix group ID
                  type: string
            groups:
              description: List of Unix group names and IDs (primary and secondary) to which the user belongs to
              type: array
              items:
                type: object
                properties:
                  name:
                    description: Secondary user's Unix group name
                    type: string
                  id:
                    description: Seconfary user's Unix group ID
                    type: string

    Utilities-notok:
      type: object
      properties:
        description:
          type: string
        error:
          type: string
    Invalidate-ok:
      type: object
      properties:
        success:
          type: string
    Reservation:
      type: object
      properties:
        reservationname:
          type: string
        starttime:
          type: string
        endtime:
          type: string
        duration:
          type: string
        nodes:
          type: string
        nodecnt:
          type: string
        corecnt:
          type: string
        features:
          type: string
        partitionname:
          type: string
        flags:
          type: string
        users:
          type: string
        accounts:
          type: string
        licenses:
          type: string
        state:
          type: string
        burstbuffer:
          type: string
        watts:
          type: string

    Reservations:
      type: array
      items:
        $ref: '#/components/schemas/Reservation'
    Task-100:
      type: object
      description: Task has been created and is queued
      properties:
        task_id:
          type: string
          description: task unique public identifier
        hash_id:
          type: string
          description: Same value than task_id (preserved for backward compatibility)
        description:
          type: string
          description: Description of the status of the task (Queued)
        data:
          type: object
          description: Data concerning the status of the task
        created_at:
          type: string
          description: Date and time of the task creation (format=`%Y-%m-%dT%H:%M:%S`)
        updated_at:
          type: string
          description: Date and time of latest update of the task (format=`%Y-%m-%dT%H:%M:%S`)
        last_modify:
          type: string
          description: Date and time of latest update of the task (format=`%Y-%m-%dT%H:%M:%S`)
        user:
          type: string
          description: Task owner user name
        status:
          type: string
          description: Status code for this task (`"100"``)
        service:
          type: string
          description: FirecREST service that is related to the task (`"compute"` or `"storage"`)
        system:
          type: string
          description: system for which the task was created
        task_url:
          type: string
          description: URL of the task
    Task-Storage-Ext-Upload-110:
      type: object
      description: Task information about progress in a task created with `POST /storage/xfer-external/upload`
      properties:
        task_id:
          type: string
          description: task unique public identifier
        hash_id:
          type: string
          description: Same value than task_id (preserved for backward compatibility)
        description:
          type: string
          description: Description of the status of the task ('Waiting for Form URL from Object Storage to be retrieved')
        data:
          type: object
          description: Data concerning the status of the task
          properties:
            user:
              type: string
              description: Task owner user name
            msg:
              type: string
              description: Message concerning current operations on the task
            system_name:
              type: string
              description: Target system public name
            system_addr:
              type: string
              description: Target system private name
            target:
              type: string
              description: Path to the destination of the file in target system
            source:
              type: string
              description: Local path to the file to be uploaded
            status:
              type: string
              description: Status code (`"110"`)
            hash_id:
              type: string
              description: for internal use of FirecREST
            trace_id:
              type: string
              description: for internal use of FirecREST
        created_at:
          type: string
          description: Date and time of the task creation (format=`%Y-%m-%dT%H:%M:%S`)
        updated_at:
          type: string
          description: Date and time of latest update of the task (format=`%Y-%m-%dT%H:%M:%S`)
        last_modify:
          type: string
          description: Date and time of latest update of the task (format=`%Y-%m-%dT%H:%M:%S`)
        user:
          type: string
          description: Task owner user name
        status:
          type: string
          description: Status code for this task (`"110"`)
        service:
          type: string
          description: FirecREST service that is related to the task (in this case is always `"storage"`)
        system:
          type: string
          description: system for which the storage task was created
        task_url:
          type: string
          description: URL of the task
    Task-Storage-Ext-Upload-111:
      type: object
      description: Task information about progress in a task created with `POST /storage/xfer-external/upload`
      properties:
        task_id:
          type: string
          description: task unique public identifier
        hash_id:
          type: string
          description: Same value than task_id (preserved for backward compatibility)
        description:
          type: string
          description: Description of the status of the task (Form URL from Object Storage received)
        data:
          type: object
          description: Data concerning the status of the task
          properties:
            user:
              type: string
              description: Task owner user name
            msg:
              type: object
              description: Data concerning current operations on the task
              properties:
                command:
                  type: string
                  description: cURL command to execute object upload to Object Storage server
                parameters:
                  type: object
                  description: parameters to be used with an data transfer software or library
                  properties:
                    method:
                      type: string
                      description: 'HTTP method to be used (POST, PUT). eg: with cURL `curl -X {method}`'
                    url:
                      type: string
                      description: URL to be used to upload the object
                    data:
                      type: object
                      description: 'HTTP POST Data object in the form "key: value" (for cURL, option `-d`)'
                    files:
                      type: string
                      description: 'file object in HTTP form form with `-H "Content-Type: multipart/form-data"`'
                    json:
                      type: object
                      description: 'HTTP JSON object in the form key: value, to be used in HTTP with `-H "Content-Type: application/json"`'
                      default: {}
                    headers:
                      description: 'HTTP Header object in the form key: value'
                      default: {}
                    params:
                      description: 'HTTP Parameter object in the form key: value'
                      default: {}
            system_name:
              type: string
              description: Target system public name
            system_addr:
              type: string
              description: Target system private name
            target:
              type: string
              description: Path to the destination of the file in target system
            source:
              type: string
              description: Local path to the file to be uploaded
            status:
              type: string
              description: Status code ("111")
            hash_id:
              type: string
              description: for internal use of FirecREST
            trace_id:
              type: string
              description: for internal use of FirecREST
        created_at:
          type: string
          description: Date and time of the task creation (format=`%Y-%m-%dT%H:%M:%S`)
        updated_at:
          type: string
          description: Date and time of latest update of the task (format=`%Y-%m-%dT%H:%M:%S`)
        last_modify:
          type: string
          description: Date and time of latest update of the task (format=`%Y-%m-%dT%H:%M:%S`)
        user:
          type: string
          description: Task owner user name
        status:
          type: string
          description: Status code for this task (`"111"`)
        service:
          type: string
          description: FirecREST service that is related to the task (in this case is always `"storage"`)
        system:
          type: string
          description: system for which the storage task was created
        task_url:
          type: string
          description: URL of the task
    Task-Storage-Ext-Upload-112:
      type: object
      description: Task information about progress in a task created with `POST /storage/xfer-external/upload`
      properties:
        task_id:
          type: string
          description: task unique public identifier
        hash_id:
          type: string
          description: Same value than task_id (preserved for backward compatibility)
        description:
          type: string
          description: Description of the status of the task ('Object Storage confirms that upload to Object Storage has finished')
        data:
          type: object
          description: Data concerning the status of the task
          properties:
            user:
              type: string
              description: Task owner user name
            msg:
              type: object
              description: Data concerning current operations on the task
              properties:
                command:
                  type: string
                  description: cURL command to execute object upload to Object Storage server
                parameters:
                  type: object
                  description: parameters to be used with an data transfer software or library
                  properties:
                    method:
                      type: string
                      description: 'HTTP method to be used (POST, PUT). eg: with cURL `curl -X {method}`'
                    url:
                      type: string
                      description: URL to be used to upload the object
                    data:
                      type: object
                      description: 'HTTP POST Data object in the form "key: value" (for cURL, option `-d`)'
                    files:
                      type: string
                      description: 'file object in HTTP form form with `-H "Content-Type: multipart/form-data"`'
                    json:
                      type: object
                      description: 'HTTP JSON object in the form key: value, to be used in HTTP with `-H "Content-Type: application/json"`'
                      default: {}
                    headers:
                      description: 'HTTP Header object in the form key: value'
                      default: {}
                    params:
                      description: 'HTTP Parameter object in the form key: value'
                      default: {}
            system_name:
              type: string
              description: Target system public name
            system_addr:
              type: string
              description: Target system private name
            target:
              type: string
              description: Path to the destination of the file in target system
            source:
              type: string
              description: Local path to the file to be uploaded
            status:
              type: string
              description: Status code (`"112"`)
            hash_id:
              type: string
              description: for internal use of FirecREST
            trace_id:
              type: string
              description: for internal use of FirecREST
        created_at:
          type: string
          description: Date and time of the task creation (format=`%Y-%m-%dT%H:%M:%S`)
        updated_at:
          type: string
          description: Date and time of latest update of the task (format=`%Y-%m-%dT%H:%M:%S`)
        last_modify:
          type: string
          description: Date and time of latest update of the task (format=`%Y-%m-%dT%H:%M:%S`)
        user:
          type: string
          description: Task owner user name
        status:
          type: string
          description: Status code for this task (`"112"`)
        service:
          type: string
          description: FirecREST service that is related to the task (in this case is always `"storage"`)
        system:
          type: string
          description: system for which the storage task was created
        task_url:
          type: string
          description: URL of the task
    Task-Storage-Ext-Upload-113:
      type: object
      description: Task information about progress in a task created with `POST /storage/xfer-external/upload`
      properties:
        task_id:
          type: string
          description: task unique public identifier
        hash_id:
          type: string
          description: Same value than task_id (preserved for backward compatibility)
        description:
          type: string
          description: Description of the status of the task ('Download from Object Storage to server has started')
        data:
          type: object
          description: Data concerning the status of the task
          properties:
            user:
              type: string
              description: Task owner user name
            msg:
              type: string
              description: Data concerning current operations on the task
              default: "Download from Object Storage to server has started"
            system_name:
              type: string
              description: Target system public name
            system_addr:
              type: string
              description: Target system private name
            target:
              type: string
              description: Path to the destination of the file in target system
            source:
              type: string
              description: Local path to the file to be uploaded
            status:
              type: string
              description: Status code (`"113"`)
            hash_id:
              type: string
              description: for internal use of FirecREST
            trace_id:
              type: string
              description: for internal use of FirecREST
        created_at:
          type: string
          description: Date and time of the task creation (format=`%Y-%m-%dT%H:%M:%S`)
        updated_at:
          type: string
          description: Date and time of latest update of the task (format=`%Y-%m-%dT%H:%M:%S`)
        last_modify:
          type: string
          description: Date and time of latest update of the task (format=`%Y-%m-%dT%H:%M:%S`)
        user:
          type: string
          description: Task owner user name
        status:
          type: string
          description: Status code for this task (`"113"`)
        service:
          type: string
          description: FirecREST service that is related to the task (in this case is always `storage`)
        system:
          type: string
          description: system for which the storage task was created
        task_url:
          type: string
          description: URL of the task
    Task-Storage-Ext-Upload-114:
      description: Task information about successful results in a task created with `POST /storage/xfer-external/upload`
      type: object
      properties:
        task_id:
          type: string
          description: task unique public identifier
        hash_id:
          type: string
          description: Same value than task_id (preserved for backward compatibility)
        description:
          type: string
          description: Description of the status of the task ('Download from Object Storage to server has finished')
        data:
          type: object
          description: Data concerning the status of the task
          properties:
            user:
              type: string
              description: Task owner user name
            msg:
              type: string
              description: Data concerning current operations on the task
              default: "Download from Object Storage to server has finished"
            system_name:
              type: string
              description: Target system public name
            system_addr:
              type: string
              description: Target system private name
            target:
              type: string
              description: Path to the destination of the file in target system
            source:
              type: string
              description: Local path to the file to be uploaded
            status:
              type: string
              description: Status code (`"114"`)
            hash_id:
              type: string
              description: for internal use of FirecREST
            trace_id:
              type: string
              description: for internal use of FirecREST
        created_at:
          type: string
          description: Date and time of the task creation (format=`%Y-%m-%dT%H:%M:%S`)
        updated_at:
          type: string
          description: Date and time of latest update of the task (format=`%Y-%m-%dT%H:%M:%S`)
        last_modify:
          type: string
          description: Date and time of latest update of the task (format=`%Y-%m-%dT%H:%M:%S`)
        user:
          type: string
          description: Task owner user name
        status:
          type: string
          description: Status code for this task (`"114"`)
        service:
          type: string
          description: FirecREST service that is related to the task (in this case is always `storage`)
        system:
          type: string
          description: system for which the compute task was created
        task_url:
          type: string
          description: URL of the task
    Task-Storage-Ext-Upload-115:
      type: object
      description: Task information about error results in a task created with `POST /storage/xfer-external/upload`
      properties:
        task_id:
          type: string
          description: task unique public identifier
        hash_id:
          type: string
          description: Same value than task_id (preserved for backward compatibility)
        description:
          type: string
          description: Description of the status of the task ('Download from Object Storage error')
        data:
          type: object
          description: Data concerning the status of the task
          properties:
            user:
              type: string
              description: Task owner user name
            msg:
              type: string
              description: Data concerning current operations on the task
              default: "Download from Object Storage error"
            system_name:
              type: string
              description: Target system public name
            system_addr:
              type: string
              description: Target system private name
            target:
              type: string
              description: Path to the destination of the file in target system
            source:
              type: string
              description: Local path to the file to be uploaded
            status:
              type: string
              description: Status code (`"115"`)
            hash_id:
              type: string
              description: for internal use of FirecREST
            trace_id:
              type: string
              description: for internal use of FirecREST
        created_at:
          type: string
          description: Date and time of the task creation (format=`%Y-%m-%dT%H:%M:%S`)
        updated_at:
          type: string
          description: Date and time of latest update of the task (format=`%Y-%m-%dT%H:%M:%S`)
        last_modify:
          type: string
          description: Date and time of latest update of the task (format=`%Y-%m-%dT%H:%M:%S`)
        user:
          type: string
          description: Task owner user name
        status:
          type: string
          description: Status code for this task (`"115"`)
        service:
          type: string
          description: FirecREST service that is related to the task (in this case is always `"storage"`)
        system:
          type: string
          description: system for which the storage task was created
        task_url:
          type: string
          description: URL of the task
    Task-Storage-Ext-Download-116:
      type: object
      description: Task information about progress in a task created with `POST /storage/xfer-external/download`
      properties:
        task_id:
          type: string
          description: task unique public identifier
        hash_id:
          type: string
          description: Same value than task_id (preserved for backward compatibility)
        description:
          type: string
          description: Description of the status of the task ('Started upload from filesystem to Object Storage')
        data:
          type: object
          description: Data concerning the status of the task
          properties:
            error:
              type: string
              description: Error message, if any
            source:
              type: string
              description: Local path to the file to be downloaded
            system_name:
              type: string
              description: system where the file to download is located
        created_at:
          type: string
          description: Date and time of the task creation (format=`%Y-%m-%dT%H:%M:%S`)
        updated_at:
          type: string
          description: Date and time of latest update of the task (format=`%Y-%m-%dT%H:%M:%S`)
        last_modify:
          type: string
          description: Date and time of latest update of the task (format=`%Y-%m-%dT%H:%M:%S`)
        user:
          type: string
          description: Task owner user name
        status:
          type: string
          description: Status code for this task (`"116"`)
        service:
          type: string
          description: FirecREST service that is related to the task (in this case is always `"storage"`)
        system:
          type: string
          description: system for which the storage task was created
        task_url:
          type: string
          description: URL of the task
    Task-Storage-Ext-Download-117:
      type: object
      description: Task information about successful results in a task created with `POST /storage/xfer-external/download`
      properties:
        task_id:
          type: string
          description: task unique public identifier
        hash_id:
          type: string
          description: Same value than task_id (preserved for backward compatibility)
        description:
          type: string
          description: Description of the status of the task ('Upload from filesystem to Object Storage has finished succesfully')
        data:
          type: object
          description: Data concerning the status of the task
          properties:
            url:
              type: string
              description: Download URL
            source:
              type: string
              description: Local path to the file to be downloaded
            system_name:
              type: string
              description: system where the file to download is located
        created_at:
          type: string
          description: Date and time of the task creation (format=`%Y-%m-%dT%H:%M:%S`)
        updated_at:
          type: string
          description: Date and time of latest update of the task (format=`%Y-%m-%dT%H:%M:%S`)
        last_modify:
          type: string
          description: Date and time of latest update of the task (format=`%Y-%m-%dT%H:%M:%S`)
        user:
          type: string
          description: Task owner user name
        status:
          type: string
          description: Status code for this task (`"117"`)
        service:
          type: string
          description: FirecREST service that is related to the task (in this case is always `"storage"`)
        system:
          type: string
          description: system for which the storage task was created
        task_url:
          type: string
          description: URL of the task
    Task-Storage-Ext-Download-118:
      type: object
      description: Task information about error results in a task created with `POST /storage/xfer-external/download`
      properties:
        task_id:
          type: string
          description: task unique public identifier
        hash_id:
          type: string
          description: Same value than task_id (preserved for backward compatibility)
        description:
          type: string
          description: Description of the status of the task ('Upload from filesystem to Object Storage has finished with errors')
        data:
          type: object
          description: Data concerning the status of the task
          properties:
            error:
              type: string
              description: Error message, if any
            source:
              type: string
              description: Local path to the file to be downloaded
            system_name:
              type: string
              description: system where the file to download is located
        created_at:
          type: string
          description: Date and time of the task creation (format=`%Y-%m-%dT%H:%M:%S`)
        updated_at:
          type: string
          description: Date and time of latest update of the task (format=`%Y-%m-%dT%H:%M:%S`)
        last_modify:
          type: string
          description: Date and time of latest update of the task (format=`%Y-%m-%dT%H:%M:%S`)
        user:
          type: string
          description: Task owner user name
        status:
          type: string
          description: Status code for this task (`"118"`)
        service:
          type: string
          description: FirecREST service that is related to the task (in this case is always `"storage"`)
        system:
          type: string
          description: system for which the storage task was created
        task_url:
          type: string
          description: URL of the task
    Task-Compute-Job-Submitted-200:
      type: object
      description: Task information about success results in a task created with `POST /compute/jobs/*`
      properties:
        task_id:
          type: string
          description: task unique public identifier
        hash_id:
          type: string
          description: Same value than task_id (preserved for backward compatibility)
        description:
          type: string
          description: Description of the status of the task ('Finished successfully')
        data:
          type: object
          description: Job submission information
          properties:
            result:
              type: string
              description: result of the job submission
              default: "Job submitted"
            jobid:
              type: string
              description: workload manager and scheduler jobid of the job submitted
            job_file:
              type: string
              description: path (in the target system) of the job script file executed
              default: "command-not-found"
            job_file_out:
              type: string
              description: path (in the target system) of the job output file
              default: "stdout-file-not-found"
            job_file_err:
              type: string
              description: path (in the target system) of the error job file
              default: "stderr-file-not-found"
            job_data_out:
              type: string
              description: latest content of the job output file
              default: ""
            job_data_err:
              type: string
              description: latest content of the error job file
              default: ""
        created_at:
          type: string
          description: Date and time of the task creation (format=`%Y-%m-%dT%H:%M:%S`)
        updated_at:
          type: string
          description: Date and time of latest update of the task (format=`%Y-%m-%dT%H:%M:%S`)
        last_modify:
          type: string
          description: Date and time of latest update of the task (format=`%Y-%m-%dT%H:%M:%S`)
        user:
          type: string
          description: Task owner user name
        status:
          type: string
          description: Status code for this task (`"200"`)
        service:
          type: string
          description: FirecREST service that is related to the task (in this case is always `"compute"`)
        system:
          type: string
          description: system for which the compute task was created
        task_url:
          type: string
          description: URL of the task
    Task-Compute-Job-Submitted-400:
      type: object
      description: Task information about error results in a task created with `POST /compute/jobs/*`
      properties:
        task_id:
          type: string
          description: task unique public identifier
        hash_id:
          type: string
          description: Same value than task_id (preserved for backward compatibility)
        description:
          type: string
          description: Description of the status of the task ('Finished successfully')
        data:
          type: string
          description: Description of the job submission error
        created_at:
          type: string
          description: Date and time of the task creation (format=`%Y-%m-%dT%H:%M:%S`)
        updated_at:
          type: string
          description: Date and time of latest update of the task (format=`%Y-%m-%dT%H:%M:%S`)
        last_modify:
          type: string
          description: Date and time of latest update of the task (format=`%Y-%m-%dT%H:%M:%S`)
        user:
          type: string
          description: Task owner user name
        status:
          type: string
          description: Status code for this task (`"400"`)
        service:
          type: string
          description: FirecREST service that is related to the task (in this case is always `"compute"`)
        system:
          type: string
          description: system for which the compute task was created
        task_url:
          type: string
          description: URL of the task
    Task-Compute-Job-Listed-200:
      type: object
      description: Task information about success results in a task created with `GET /compute/jobs/{jobid}`
      properties:
        task_id:
          type: string
          description: task unique public identifier
        hash_id:
          type: string
          description: Same value than task_id (preserved for backward compatibility)
        description:
          type: string
          description: Description of the status of the task ('Finished successfully')
        data:
          type: object
          description: Job listing information
          properties:
            "index":
              type: object
              description: index of the individual job
              properties:
                schema:
                  type: object
                  $ref: "#/components/schemas/Job-Listed-Object"
        created_at:
          type: string
          description: Date and time of the task creation (format=`%Y-%m-%dT%H:%M:%S`)
        updated_at:
          type: string
          description: Date and time of latest update of the task (format=`%Y-%m-%dT%H:%M:%S`)
        last_modify:
          type: string
          description: Date and time of latest update of the task (format=`%Y-%m-%dT%H:%M:%S`)
        user:
          type: string
          description: Task owner user name
        status:
          type: string
          description: Status code for this task (`"200"`)
        service:
          type: string
          description: FirecREST service that is related to the task (in this case is always `"compute"`)
        system:
          type: string
          description: system for which the compute task was created
        task_url:
          type: string
          description: URL of the task
    Task-Compute-Job-Listed-400:
      type: object
      description: Task information about error results in a task created with `GET /compute/jobs/{jobid}`
      properties:
        task_id:
          type: string
          description: task unique public identifier
        hash_id:
          type: string
          description: Same value than task_id (preserved for backward compatibility)
        description:
          type: string
          description: Description of the status of the task ('Finished with errors')
        data:
          type: string
          description: Description of the job query error
        created_at:
          type: string
          description: Date and time of the task creation (format=`%Y-%m-%dT%H:%M:%S`)
        updated_at:
          type: string
          description: Date and time of latest update of the task (format=`%Y-%m-%dT%H:%M:%S`)
        last_modify:
          type: string
          description: Date and time of latest update of the task (format=`%Y-%m-%dT%H:%M:%S`)
        user:
          type: string
          description: Task owner user name
        status:
          type: string
          description: Status code for this task (`"400"`)
        service:
          type: string
          description: FirecREST service that is related to the task (in this case is always `"compute"`)
        system:
          type: string
          description: system for which the compute task was created
        task_url:
          type: string
          description: URL of the task
    Task-Compute-Acct-200:
      type: object
      description: Task information about success results in a task created with `GET /compute/acct/{jobid}`
      properties:
        task_id:
          type: string
          description: task unique public identifier
        hash_id:
          type: string
          description: Same value than task_id (preserved for backward compatibility)
        description:
          type: string
          description: Description of the status of the task ('Finished successfully')
        data:
          type: array
          items:
            $ref: "#/components/schemas/Job-Listed-Object"
        created_at:
          type: string
          description: Date and time of the task creation (format=`%Y-%m-%dT%H:%M:%S`)
        updated_at:
          type: string
          description: Date and time of latest update of the task (format=`%Y-%m-%dT%H:%M:%S`)
        last_modify:
          type: string
          description: Date and time of latest update of the task (format=`%Y-%m-%dT%H:%M:%S`)
        user:
          type: string
          description: Task owner user name
        status:
          type: string
          description: Status code for this task (`"200"`)
        service:
          type: string
          description: FirecREST service that is related to the task (in this case is always `"compute"`)
        system:
          type: string
          description: system for which the compute task was created
        task_url:
          type: string
          description: URL of the task
    Task-Compute-Acct-400:
      type: object
      description: Task information about error results in a task created with `GET /compute/acct/{jobid}`
      properties:
        task_id:
          type: string
          description: task unique public identifier
        hash_id:
          type: string
          description: Same value than task_id (preserved for backward compatibility)
        description:
          type: string
          description: Description of the status of the task ('Finished with errors')
        data:
          type: string
          description: Description of the job accounting error
        created_at:
          type: string
          description: Date and time of the task creation (format=`%Y-%m-%dT%H:%M:%S`)
        updated_at:
          type: string
          description: Date and time of latest update of the task (format=`%Y-%m-%dT%H:%M:%S`)
        last_modify:
          type: string
          description: Date and time of latest update of the task (format=`%Y-%m-%dT%H:%M:%S`)
        user:
          type: string
          description: Task owner user name
        status:
          type: string
          description: Status code for this task (`"400"`)
        service:
          type: string
          description: FirecREST service that is related to the task (in this case is always `"compute"`)
        system:
          type: string
          description: system for which the compute task was created
        task_url:
          type: string
          description: URL of the task
    Task-Compute-Delete-200:
      type: object
      description: Task information about success results in a task created with `DELETE /compute/jobs/{jobid}`
      properties:
        task_id:
          type: string
          description: task unique public identifier
        hash_id:
          type: string
          description: Same value than task_id (preserved for backward compatibility)
        description:
          type: string
          description: Description of the status of the task ('Finished successfully')
        data:
          type: string
          description: Success message of job cancelation
        created_at:
          type: string
          description: Date and time of the task creation (format=`%Y-%m-%dT%H:%M:%S`)
        updated_at:
          type: string
          description: Date and time of latest update of the task (format=`%Y-%m-%dT%H:%M:%S`)
        last_modify:
          type: string
          description: Date and time of latest update of the task (format=`%Y-%m-%dT%H:%M:%S`)
        user:
          type: string
          description: Task owner user name
        status:
          type: string
          description: Status code for this task (`"200"`)
        service:
          type: string
          description: FirecREST service that is related to the task (in this case is always `"compute"`)
        system:
          type: string
          description: system for which the compute task was created
        task_url:
          type: string
          description: URL of the task
    Task-Compute-Delete-400:
      type: object
      description: Task information about error results in a task created with `DELETE /compute/jobs/{jobid}`
      properties:
        task_id:
          type: string
          description: task unique public identifier
        hash_id:
          type: string
          description: Same value than task_id (preserved for backward compatibility)
        description:
          type: string
          description: Description of the status of the task ('Finished with errors')
        data:
          type: string
          description: Message describing job cancelation error
        created_at:
          type: string
          description: Date and time of the task creation (format=`%Y-%m-%dT%H:%M:%S`)
        updated_at:
          type: string
          description: Date and time of latest update of the task (format=`%Y-%m-%dT%H:%M:%S`)
        last_modify:
          type: string
          description: Date and time of latest update of the task (format=`%Y-%m-%dT%H:%M:%S`)
        user:
          type: string
          description: Task owner user name
        status:
          type: string
          description: Status code for this task (`"400"`)
        service:
          type: string
          description: FirecREST service that is related to the task (in this case is always `"compute"`)
        system:
          type: string
          description: system for which the compute task was created
        task_url:
          type: string
          description: URL of the task
    Job-Listed-Object:
      type: object
      properties:
        jobid:
          type: string
          description: Workload manager and scheduler jobid of the job submitted
        partition:
          type: string
          description: partition where the job is running
        name:
          type: string
          description: job name
        user:
          type: string
          description: user name of the job owner
        state:
          type: string
          description: job state
        start_time:
          type: string
          description: job actual or expected start time
        time:
          type: string
          description: job consumed time
        time_left:
          type: string
          description: time left for the job to execute
        nodes:
          type: string
          description: number of nodes allocated by the job
        nodelist:
          type: string
          description: list of nodes allocated by the job
        job_file:
          type: string
          description: path (in the target system) of the job script file executed
          default: "command-not-found"
        job_file_out:
          type: string
          description: path (in the target system) of the job output file
          default: "stdout-file-not-found"
        job_file_err:
          type: string
          description: path (in the target system) of the error job file
          default: "stderr-file-not-found"
        job_data_out:
          type: string
          description: latest content of the job output file
          default: ""
        job_data_err:
          type: string
          description: latest content of the error job file
          default: ""
tags:
  - name: Status
    description: Status information of infrastructure and services.
  - name: Utilities
    description: >-
      Basic system utilities. All calls are blocking and low-latency operations,
      maximum operation duration is limited by a timeout.
  - name: Compute
    description: >-
      Non-blocking calls to workload manager to submit and query jobs. The
      service responds with a reference to the temporary task resource that
      tracks the state of the request.
  - name: Storage
    description: >-
      Non-blocking calls to high-performance storage services. The service
      responds with a reference to the temporary task resource that tracks the
      state of the request.
  - name: Tasks
    description: Access status and response of compute and storage tasks.
security:
  - bearerAuth: []<|MERGE_RESOLUTION|>--- conflicted
+++ resolved
@@ -1918,15 +1918,9 @@
       tags:
         - Compute
       parameters:
-<<<<<<< HEAD
-        - name: nodes
-          in: query
-          description: Comma-separated list of nodes to retrieve
-=======
         - name: partitions
           in: query
           description: Comma-separated list of partitions to retrieve
->>>>>>> 34e94d17
           schema:
             type: array
             items:
@@ -1959,11 +1953,7 @@
                 type: integer
   '/compute/partitions/{partitionName}':
     get:
-<<<<<<< HEAD
-      summary: Retrieves information about a specific partitions
-=======
       summary: Retrieves information about a specific partition
->>>>>>> 34e94d17
       description: Information about a specific partition in the scheduling queue.
       tags:
         - Compute
@@ -1974,10 +1964,9 @@
           required: true
           schema:
             type: string
-<<<<<<< HEAD
-        - name: nodeName
+        - name: partitionName
           in: path
-          description: The ID of the node to retrieve.
+          description: The name of the partition to retrieve.
           required: true
           schema:
             type: string
@@ -2070,11 +2059,6 @@
         - name: reservationName
           in: path
           description: The ID of the reservation to retrieve.
-=======
-        - name: partitionName
-          in: path
-          description: The name of the partition to retrieve.
->>>>>>> 34e94d17
           required: true
           schema:
             type: string
