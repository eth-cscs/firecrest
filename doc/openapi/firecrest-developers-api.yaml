--- conflicted
+++ resolved
@@ -2028,7 +2028,6 @@
       properties:
         error:
           type: string
-<<<<<<< HEAD
     Utilities-ok:
       type: object
       properties:
@@ -2042,12 +2041,10 @@
         description:
           type: string
         error:
-=======
     Invalidate-ok:
       type: object
       properties:
         success:
->>>>>>> 0f86c5ee
           type: string
 tags:
   - name: Status
