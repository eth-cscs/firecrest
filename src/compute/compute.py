#
#  Copyright (c) 2019-2020, ETH Zurich. All rights reserved.
#
#  Please, refer to the LICENSE file in the root directory.
#  SPDX-License-Identifier: BSD-3-Clause
#
from flask import Flask, request, jsonify
import paramiko
from logging.handlers import TimedRotatingFileHandler
import threading
import async_task
<<<<<<< HEAD
from cscs_api_common import check_auth_header, get_username, get_buffer_lines, get_squeue_buffer_lines, \
    create_certificates, exec_remote_command, create_task, update_task, expire_task, clean_err_output, in_str
=======
from cscs_api_common import check_header, get_username, \
    exec_remote_command, create_task, update_task, expire_task, clean_err_output, in_str
>>>>>>> 4e315745

from job_time import check_sacctTime

import logging

from math import ceil

import json, urllib, tempfile, os
from werkzeug.utils import secure_filename
from werkzeug.exceptions import RequestEntityTooLarge

from datetime import datetime

import jwt
import requests

AUTH_HEADER_NAME = 'Authorization'

CERTIFICATOR_URL= os.environ.get("F7T_CERTIFICATOR_URL")
TASKS_URL       = os.environ.get("F7T_TASKS_URL")
STATUS_IP       = os.environ.get("F7T_STATUS_IP")
KONG_URL        = os.environ.get("F7T_KONG_URL")

COMPUTE_PORT    = os.environ.get("F7T_COMPUTE_PORT", 5000)


# SYSTEMS_PUBLIC: list of allowed systems
# remove quotes and split into array
SYSTEMS_PUBLIC  = os.environ.get("F7T_SYSTEMS_PUBLIC").strip('\'"').split(";")
# internal machines to submit/query jobs
SYS_INTERNALS   = os.environ.get("F7T_SYSTEMS_INTERNAL_COMPUTE").strip('\'"').split(";")
# Filesystems where to save sbatch files
# F7T_FILESYSTEMS = "/home,/scratch;/home"
FILESYSTEMS     = os.environ.get("F7T_FILESYSTEMS").strip('\'"').split(";")
# FILESYSTEMS = ["/home,/scratch", "/home"]

# JOB base Filesystem: ["/scratch";"/home"]
COMPUTE_BASE_FS     = os.environ.get("F7T_COMPUTE_BASE_FS").strip('\'"').split(";")

# scopes: get appropiate for jobs/storage, eg:  firecrest-tds.cscs.ch, firecrest-production.cscs.ch
FIRECREST_SERVICE = os.environ.get("F7T_FIRECREST_SERVICE", '').strip('\'"')

TAIL_BYTES = os.environ.get("F7T_TAIL_BYTES",1000)

#max file size for sbatch upload in MB (POST compute/job)
MAX_FILE_SIZE=int(os.environ.get("F7T_UTILITIES_MAX_FILE_SIZE"))
TIMEOUT = int(os.environ.get("F7T_UTILITIES_TIMEOUT"))

app = Flask(__name__)
# max content length for upload in bytes
app.config['MAX_CONTENT_LENGTH'] = int(MAX_FILE_SIZE) * 1024 * 1024

debug = os.environ.get("F7T_DEBUG_MODE", None)


def is_jobid(jobid):
    try:
        jobid = int(jobid)
        if jobid > 0:
            return True
        app.logger.error("Wrong SLURM sbatch return string")
        app.logger.error(f"{jobid} isn't > 0")
        
    except ValueError as e:
        app.logger.error("Wrong SLURM sbatch return string")
        app.logger.error("Couldn't convert to int")
        app.logger.error(e)
    except IndexError as e:
        app.logger.error("Wrong SLURM sbatch return string")
        app.logger.error("String is empty")
        app.logger.error(e)
    except Exception as e:
        app.logger.error("Wrong SLURM sbatch return string")
        app.logger.error("Generic error")
        app.logger.error(e)
    return False

# Extract jobid number from SLURM sbatch returned string when it's OK
# Commonly  "Submitted batch job 9999" being 9999 a jobid
def extract_jobid(outline):

    # splitting string by spaces
    list_line = outline.split()
    # last element should be the jobid

    if not is_jobid(list_line[-1]):
        # for compatibility reasons if error, returns original string
        return outline
    
    # all clear, conversion is OK
    jobid = int(list_line[-1])

    return jobid

<<<<<<< HEAD

=======
>>>>>>> 4e315745

# copies file and submits with sbatch
def submit_job_task(auth_header, machine, job_file, job_dir, task_id):

    try:
        # get scopes from token
        decoded = jwt.decode(auth_header[7:], verify=False)
        # scope: "openid profile email firecrest-tds.cscs.ch/storage/something"
        scopes = decoded.get('scope', '').split(' ')
        scopes_parameters = ''

        # allow empty scope
        if scopes[0] != '':
            # SCOPES sintax: id_service/microservice/parameter
            for s in scopes:
                s2 = s.split('/')
                if s2[0] == FIRECREST_SERVICE:
                    if s2[1] == 'storage':
                        if scopes_parameters != '':
                            scopes_parameters = scopes_parameters + ','

                        scopes_parameters = scopes_parameters + s2[2]

            if scopes_parameters != '':
                scopes_parameters = '--firecrest=' + scopes_parameters

        app.logger.info("scope parameters: " + scopes_parameters)

    except Exception as e:
        app.logger.error(type(e))
        app.logger.error(e.args)
        errmsg = e.message
        update_task(task_id, auth_header, async_task.ERROR, errmsg)
        return

    # -------------------
    try:
        # create tmpdir for sbatch file
        action = f"timeout {TIMEOUT} mkdir -p -- '{job_dir}'"
        app.logger.info(action)
        retval = exec_remote_command(auth_header, machine, action)

        if retval["error"] != 0:
            app.logger.error(f"(Error: {retval['msg']}")
            update_task(task_id, auth_header, async_task.ERROR, retval["msg"])
            return

        if job_file['content']:
            action = f"cat > {job_dir}/{job_file['filename']}"
            retval = exec_remote_command(auth_header, machine, action, file_transfer="upload", file_content=job_file['content'])
            if retval["error"] != 0:
                app.logger.error(f"(Error: {retval['msg']}")
                update_task(task_id, auth_header, async_task.ERROR, "Failed to upload file")
                return

        # execute sbatch
        action = f"sbatch --chdir={job_dir} {scopes_parameters} -- {job_file['filename']}"
        app.logger.info(action)

        retval = exec_remote_command(auth_header, machine, action)

        if retval["error"] != 0:
            app.logger.error(f"(Error: {retval['msg']}")
            update_task(task_id, auth_header, async_task.ERROR, retval["msg"])
            return

        outlines = retval["msg"]

        if outlines:
            app.logger.info(f"(No error) --> {outlines}")

        # if there's no error JobID should be extracted from slurm output
        # standard output is "Submitted batch job 9999" beign 9999 a jobid
        # it would be treated in extract_jobid function

        jobid = extract_jobid(outlines)

        msg = {"result" : "Job submitted", "jobid" : jobid, "jobfile" : f"{job_dir}/{job_file['filename']}"}

        # now look for log and err files location
        job_extra_info = get_slurm_files(auth_header, machine, task_id, msg)

        update_task(task_id, auth_header, async_task.SUCCESS, job_extra_info, True)

    except IOError as e:
        app.logger.error(e.filename)
        app.logger.error(e.strerror)
        update_task(task_id, auth_header, async_task.ERROR, e.message)
    except Exception as e:
        app.logger.error(type(e))
        app.logger.error(e)
        update_task(task_id, auth_header, async_task.ERROR, e.message)

    #app.logger.info(result)
    return



# checks with scontrol for out and err file location
# - auth_header: coming from OIDC
# - machine: machine where the command will be executed
# - task_id: related to asynchronous task
# - job_info: json containing jobid key
# - output: True if StdErr and StdOut of the job need to be added to the jobinfo (default False)
def get_slurm_files(auth_header, machine, task_id,job_info,output=False):
    # now looking for log and err files location

    app.logger.info("Recovering data from job")

    # save msg, so we can add it later:
    control_info = job_info
    control_info["job_file_out"] = "Not available"
    control_info["job_file_err"] = "Not available"

    # scontrol command :
    # -o for "one line output"

    action = f"scontrol -o show job={control_info['jobid']}"

    app.logger.info(f"sControl command: {action}")

    resp = exec_remote_command(auth_header, machine, action)

    # if there was an error, the result will be SUCESS but not available outputs
    if resp["error"] != 0:
        # update_task(task_id, auth_header, async_task.SUCCESS, control_info,True)
        return control_info

    # if it's ok, we can add information
    control_resp = resp["msg"]

    control_list = control_resp.split()

    control_dict = { value.split("=")[0] : value.split("=")[1] for value in control_list }

    control_info["job_file_out"] = control_dict["StdOut"]
    control_info["job_file_err"] = control_dict["StdErr"]
    control_info["job_file"] = control_dict["Command"]
    control_info["job_data_out"] = ""
    control_info["job_data_err"] = ""
    # if all fine:

    if output:
        # to add data from StdOut and StdErr files in Task
        # this is done when GET compute/jobs is triggered.
        #
        # tail -n {number_of_lines_since_end} or
        # tail -c {number_of_bytes} --> 1000B = 1KB

        action = f"timeout {TIMEOUT} tail -c {TAIL_BYTES} {control_info['job_file_out']}"
        resp = exec_remote_command(auth_header, machine, action)
        if resp["error"] == 0:
            control_info["job_data_out"] = resp["msg"]


        action = f"timeout {TIMEOUT} tail -c {TAIL_BYTES} {control_info['job_file_err']}"
        resp = exec_remote_command(auth_header, machine, action)
        if resp["error"] == 0:
            control_info["job_data_err"] = resp["msg"]



    # update_task(task_id, auth_header, async_task.SUCCESS, control_info,True)
    return control_info


## error handler for files above SIZE_LIMIT -> app.config['MAX_CONTENT_LENGTH']
@app.errorhandler(413)
def request_entity_too_large(error):
    app.logger.error(error)
    return jsonify(description="Failed to upload sbatch file. The file is over {} MB".format(MAX_FILE_SIZE)), 413

# Submit a batch script to SLURM on the target system.
# The batch script is uploaded as a file
@app.route("/jobs",methods=["POST"])
@check_auth_header
def submit_job():
    
    auth_header = request.headers[AUTH_HEADER_NAME]
    
    try:
        machine = request.headers["X-Machine-Name"]
    except KeyError as e:
        app.logger.error("No machinename given")
        return jsonify(description="No machine name given"), 400

    # public endpoints from Kong to users
    if machine not in SYSTEMS_PUBLIC:
        header={"X-Machine-Does-Not-Exists":"Machine does not exists"}
        return jsonify(description="Failed to submit job file",error="Machine does not exists"), 400, header

    # iterate over SYSTEMS_PUBLIC list and find the endpoint matching same order

    # select index in the list corresponding with machine name
    machine_idx = SYSTEMS_PUBLIC.index(machine)
    machine = SYS_INTERNALS[machine_idx]

    # check if machine is accessible by user:
    # exec test remote command
    resp = exec_remote_command(auth_header, machine, "true")

    if resp["error"] != 0:
        error_str = resp["msg"]
        if resp["error"] == -2:
            header = {"X-Machine-Not-Available": "Machine is not available"}
            return jsonify(description="Failed to submit job file"), 400, header
        if in_str(error_str,"Permission") or in_str(error_str,"OPENSSH"):
            header = {"X-Permission-Denied": "User does not have permissions to access machine or path"}
            return jsonify(description="Failed to submit job file"), 404, header

    job_base_fs = COMPUTE_BASE_FS[machine_idx]

    try:
        # check if the post request has the file part
        if 'file' not in request.files:
            app.logger.error('No batch file part')
            error = jsonify(description="Failed to submit job file", error='No batch file part')
            return error, 400

        job_file = {'filename': secure_filename(request.files['file'].filename), 'content': request.files['file'].read()}

        # if user does not select file, browser also
        # submit an empty part without filename
        if job_file['filename'] == '':
            app.logger.error('No batch file selected')
            error = jsonify(description="Failed to submit job file", error='No batch file selected')
            return error, 400

    except RequestEntityTooLarge as re:
        app.logger.error(re.description)
        data = jsonify(description="Failed to submit job file", error=f"File is bigger than {MAX_FILE_SIZE} MB")
        return data, 413
    except Exception as e:
        data = jsonify(description="Failed to submit job file",error=e)
        return data, 400


    task_id = create_task(auth_header,service="compute")
    # if error in creating task:
    if task_id == -1:
        return jsonify(description="Failed to submit job file",error='Error creating task'), 400

    # create tmp file with timestamp
    # using hash_id from Tasks, which is user-task_id (internal)
    tmpdir = "{task_id}".format(task_id=task_id)

    username = get_username(auth_header)

    job_dir = f"{job_base_fs}/{username}/firecrest/{tmpdir}"

    app.logger.info(f"Job dir: {job_dir}")

    try:
        # asynchronous task creation
        aTask = threading.Thread(target=submit_job_task,
                             args=(auth_header, machine, job_file, job_dir, task_id))

        aTask.start()
        retval = update_task(task_id, auth_header, async_task.QUEUED, TASKS_URL)

        task_url = f"{KONG_URL}/tasks/{task_id}"
        data = jsonify(success="Task created", task_id=task_id, task_url=task_url)
        return data, 201

    except Exception as e:
        data = jsonify(description="Failed to submit job",error=e)
        return data, 400



# Retrieves information from all jobs (squeue)
@app.route("/jobs",methods=["GET"])
@check_auth_header
def list_jobs():

    auth_header = request.headers[AUTH_HEADER_NAME]

    try:
        machine = request.headers["X-Machine-Name"]
    except KeyError as e:
        app.logger.error("No machinename given")
        return jsonify(description="No machine name given"), 400

    # public endpoints from Kong to users
    if machine not in SYSTEMS_PUBLIC:
        header = {"X-Machine-Does-Not-Exists": "Machine does not exists"}
        return jsonify(description="Failed to retrieve jobs information", error="Machine does not exists"), 400, header

    # select index in the list corresponding with machine name
    machine_idx = SYSTEMS_PUBLIC.index(machine)
    machine = SYS_INTERNALS[machine_idx]

    # check if machine is accessible by user:
    # exec test remote command
    resp = exec_remote_command(auth_header, machine, "true")

    if resp["error"] != 0:
        error_str = resp["msg"]
        if resp["error"] == -2:
            header = {"X-Machine-Not-Available": "Machine is not available"}
            return jsonify(description="Failed to retrieve jobs information"), 400, header
        if in_str(error_str,"Permission") or in_str(error_str,"OPENSSH"):
            header = {"X-Permission-Denied": "User does not have permissions to access machine or path"}
            return jsonify(description="Failed to retrieve jobs information"), 404, header

    username = get_username(auth_header)

    app.logger.info(f"Getting SLURM information of jobs from {machine}")

    # job list comma separated:
    jobs        = request.args.get("jobs", None)
    pageSize    = request.args.get("pageSize", None)
    pageNumber  = request.args.get("pageNumber", None)

    if pageSize != None and pageNumber != None:
        try:
            pageNumber  = int(pageNumber)
            pageSize    = int(pageSize)

            if pageSize not in [10,25,50,100]:
                pageSize = 25

        except ValueError:
            pageNumber = 0
            pageSize = 25
            app.logger.error("Wrong pageNumber and/or pageSize")
    else:
        # if not set, by default
        pageNumber  = 0
        pageSize    = 25

    # by default empty
    job_list = ""
    if jobs != None:
        try:
            # check if input is correct:
            job_aux_list = jobs.split(",")
            if '' in job_aux_list:
                return jsonify(error="Jobs list wrong format",description="Failed to retrieve job information"), 400

            for jobid in job_aux_list:
                if not is_jobid(jobid):
                    return jsonify(error=f"{jobid} is not a valid job ID", description="Failed to retrieve job information"), 400    

            job_list="--job={jobs}".format(jobs=jobs)
        except:
            return jsonify(error="Jobs list wrong format",description="Failed to retrieve job information"), 400

    # format: jobid (i) partition (P) jobname (j) user (u) job sTate (T),
    #          start time (S), job time (M), left time (L)
    #           nodes allocated (M) and resources (R)
    action = f"squeue -u {username} {job_list} --format='%i|%P|%j|%u|%T|%M|%S|%L|%D|%R' --noheader"

    try:
        task_id = create_task(auth_header,service="compute")
        update_task(task_id, auth_header, async_task.QUEUED)

        # asynchronous task creation
        aTask = threading.Thread(target=list_job_task,
                                 args=(auth_header, machine, action, task_id, pageSize, pageNumber))

        aTask.start()

        task_url = f"{KONG_URL}/tasks/{task_id}"

        data = jsonify(success="Task created", task_id=task_id, task_url=task_url)
        return data, 200

    except Exception as e:
        data = jsonify(description="Failed to retrieve job information",error=e)
        return data, 400



def list_job_task(auth_header,machine,action,task_id,pageSize,pageNumber):
    # exec command
    resp = exec_remote_command(auth_header, machine, action)

    app.logger.info(resp)

    # in case of error:
    if resp["error"] == -2:
        update_task(task_id, auth_header, async_task.ERROR,"Machine is not available")
        return

    if resp["error"] == 1:
        err_msg = resp["msg"]
        if in_str(err_msg,"OPENSSH"):
            err_msg = "User does not have permissions to access machine"
        update_task(task_id, auth_header, async_task.ERROR ,err_msg)
        return

    if len(resp["msg"]) == 0:
         #update_task(task_id, auth_header, async_task.SUCCESS, "You don't have active jobs on {machine}".format(machine=machine))
         update_task(task_id, auth_header, async_task.SUCCESS,{},True)
         return


    # on success:
    jobList = resp["msg"].split("$")
    app.logger.info("Size jobs: %d" % len(jobList))

    # pagination
    totalSize   = len(jobList)
    pageNumber  = float(pageNumber)
    pageSize    = float(pageSize)

    totalPages = int(ceil(float(totalSize) / float(pageSize)))

    app.logger.info(f"Total Size: {totalSize}")
    app.logger.info(f"Total Pages: {totalPages}")

    if pageNumber < 0 or pageNumber > totalPages-1:
        app.logger.warning(
            "pageNumber ({pageNumber}) greater than total pages ({totalPages})".format(pageNumber=pageNumber,
                                                                                       totalPages=totalPages))
        app.logger.warning("set to default")
        pageNumber = 0

    beg_reg = int(pageNumber * pageSize)
    end_reg = int( (pageNumber+1 * pageSize) -1 )

    app.logger.info("Initial reg {beg_reg}, final reg: {end_reg}".format(beg_reg=beg_reg, end_reg=end_reg))

    jobList = jobList[beg_reg:end_reg + 1]

    jobs = {}
    for job_index in range(len(jobList)):
        job = jobList[job_index]
        jobaux = job.split("|")
        jobinfo = {"jobid": jobaux[0], "partition": jobaux[1], "name": jobaux[2],
                   "user": jobaux[3], "state": jobaux[4], "start_time": jobaux[5],
                   "time": jobaux[6], "time_left": jobaux[7],
                   "nodes": jobaux[8], "nodelist": jobaux[9]}

        # now looking for log and err files location
        jobinfo = get_slurm_files(auth_header, machine, task_id,jobinfo,True)

        # add jobinfo to the array
        jobs[str(job_index)]=jobinfo

    data = jobs

    update_task(task_id, auth_header, async_task.SUCCESS, data, True)

    # set expiration:
    expire_task(task_id, auth_header)




# Retrieves information from a jobid
@app.route("/jobs/<jobid>",methods=["GET"])
@check_auth_header
def list_job(jobid):
    
    auth_header = request.headers[AUTH_HEADER_NAME]

    try:
        machine = request.headers["X-Machine-Name"]
    except KeyError as e:
        app.logger.error("No machinename given")
        return jsonify(description="No machine name given"), 400

    # public endpoints from Kong to users
    if machine not in SYSTEMS_PUBLIC:
        header = {"X-Machine-Does-Not-Exists": "Machine does not exists"}
        return jsonify(description="Failed to retrieve job information", error="Machine does not exists"), 400, header

    #check if jobid is a valid jobid for SLURM
    if not is_jobid(jobid):
        return jsonify(description="Failed to retrieve job information", error=f"{jobid} is not a valid job ID"), 400

    # select index in the list corresponding with machine name
    machine_idx = SYSTEMS_PUBLIC.index(machine)
    machine = SYS_INTERNALS[machine_idx]

    # check if machine is accessible by user:
    # exec test remote command
    resp = exec_remote_command(auth_header, machine, "true")

    if resp["error"] != 0:
        error_str = resp["msg"]
        if resp["error"] == -2:
            header = {"X-Machine-Not-Available": "Machine is not available"}
            return jsonify(description="Failed to retrieve job information"), 400, header
        if in_str(error_str,"Permission") or in_str(error_str,"OPENSSH"):
            header = {"X-Permission-Denied": "User does not have permissions to access machine or path"}
            return jsonify(description="Failed to retrieve job information"), 404, header

    username = get_username(auth_header)
    app.logger.info("Getting SLURM information of job={jobid} from {machine}".
                    format(machine=machine,jobid=jobid))

    # format: jobid (i) partition (P) jobname (j) user (u) job sTate (T),
    #          start time (S), job time (M), left time (L)
    #           nodes allocated (M) and resources (R)
    action = "squeue -u {username} --format='%i|%P|%j|%u|%T|%M|%S|%L|%D|%R' --noheader -j {jobid}".\
        format(username=username,jobid=jobid)

    try:
        # obtain new task from Tasks microservice
        task_id = create_task(auth_header,service="compute")
        update_task(task_id, auth_header, async_task.QUEUED)

        # asynchronous task creation
        aTask = threading.Thread(target=list_job_task,
                                 args=(auth_header, machine, action, task_id, 1, 1))

        aTask.start()

        task_url = "{KONG_URL}/tasks/{task_id}".format(KONG_URL=KONG_URL, task_id=task_id)

        data = jsonify(success="Task created", task_id=task_id, task_url=task_url)
        return data, 200

    except Exception as e:
        data = jsonify(description="Failed to retrieve job information",error=e)
        return data, 400



def cancel_job_task(auth_header,machine,action,task_id):
    # exec scancel command
    resp = exec_remote_command(auth_header, machine, action)

    app.logger.info(resp)

    data = resp["msg"]

    # in case of error:
    # permission denied, jobid to be canceled is owned by user without permission
    if resp["error"] == 210:
        update_task(task_id,auth_header, async_task.ERROR, "User does not have permission to cancel job")
        return

    if resp["error"] == -2:
        update_task(task_id,auth_header, async_task.ERROR, "Machine is not available")
        return

    if resp["error"] != 0:
        err_msg = resp["msg"]
        if in_str(err_msg,"OPENSSH"):
            err_msg = "User does not have permissions to access machine"
        update_task(task_id, auth_header, async_task.ERROR, err_msg)
        return

    # in specific scancel's case, this command doesn't give error code over
    # invalid or completed jobs, but -v catches stderr even if it's ok
    # so, if error key word is on stderr scancel has failed, otherwise:

    # if "error" word appears:
    if in_str(data,"error"):
        update_task(task_id, auth_header, async_task.ERROR, data)
        return

    # otherwise
    update_task(task_id,auth_header,async_task.SUCCESS,data)





# Cancel job from SLURM using scancel command
@app.route("/jobs/<jobid>",methods=["DELETE"])
@check_auth_header
def cancel_job(jobid):

    auth_header = request.headers[AUTH_HEADER_NAME]
    
    try:
        machine = request.headers["X-Machine-Name"]
    except KeyError as e:
        app.logger.error("No machinename given")
        return jsonify(description="No machine name given"), 400

    # public endpoints from Kong to users
    if machine not in SYSTEMS_PUBLIC:
        header = {"X-Machine-Does-Not-Exists": "Machine does not exists"}
        return jsonify(description="Failed to delete job", error="Machine does not exists"), 400, header

    # select index in the list corresponding with machine name
    machine_idx = SYSTEMS_PUBLIC.index(machine)
    machine = SYS_INTERNALS[machine_idx]

    # check if machine is accessible by user:
    # exec test remote command
    resp = exec_remote_command(auth_header, machine, "true")

    if resp["error"] != 0:
        error_str = resp["msg"]
        if resp["error"] == -2:
            header = {"X-Machine-Not-Available": "Machine is not available"}
            return jsonify(description="Failed to delete job"), 400, header
        if in_str(error_str,"Permission") or in_str(error_str,"OPENSSH"):
            header = {"X-Permission-Denied": "User does not have permissions to access machine or path"}
            return jsonify(description="Failed to delete job"), 404, header


    app.logger.info(f"Cancel SLURM job={jobid} from {machine}")

    # scancel with verbose in order to show correctly the error
    action = f"scancel -v {jobid}"

    try:
        # obtain new task from TASKS microservice
        task_id = create_task(auth_header,service="compute")

        # asynchronous task creation
        aTask = threading.Thread(target=cancel_job_task,
                             args=(auth_header, machine, action, task_id))

        aTask.start()

        update_task(task_id, auth_header, async_task.QUEUED)

        task_url = f"{KONG_URL}/tasks/{task_id}"

        data = jsonify(success="Task created", task_id=task_id, task_url=task_url)
        return data, 200

    except Exception as e:
        data = jsonify(description="Failed to delete job",error=e)
        return data, 400


def acct_task(auth_header, machine, action, task_id):
    # exec remote command
    resp = exec_remote_command(auth_header, machine, action)

    app.logger.info(resp)



    # in case of error:
    if resp["error"] == -2:
        update_task(task_id,auth_header, async_task.ERROR, "Machine is not available")
        return

    # in case of error:
    if resp["error"] != 0:
        err_msg = resp["msg"]
        if in_str(err_msg,"OPENSSH"):
            err_msg = "User does not have permissions to access machine"
        update_task(task_id, auth_header, async_task.ERROR, err_msg)
        return

    if len(resp["msg"]) == 0:
        update_task(task_id,auth_header, async_task.SUCCESS, {},True)
        return

    # on success:
    joblist = resp["msg"].split("$")
    jobs = []
    for job in joblist:

        jobaux = job.split("|")
        jobinfo = {"jobid": jobaux[0], "partition": jobaux[1], "name": jobaux[2],
                   "user": jobaux[3], "state": jobaux[4], "start_time": jobaux[5],
                   "time": jobaux[6], "time_left": jobaux[7],
                   "nodes": jobaux[8], "nodelist": jobaux[9]}

        jobs.append(jobinfo)

    # as it is a json data to be stored in Tasks, the is_json=True
    update_task(task_id, auth_header, async_task.SUCCESS, jobs, is_json=True)

    # set expiration:
    expire_task(task_id, auth_header)


# Job account information
@app.route("/acct",methods=["GET"])
@check_auth_header
def acct():
    auth_header = request.headers[AUTH_HEADER_NAME]
    try:
        machine = request.headers["X-Machine-Name"]
    except KeyError as e:
        app.logger.error("No machinename given")
        return jsonify(description="No machine name given"), 400

    # public endpoints from Kong to users
    if machine not in SYSTEMS_PUBLIC:
        header = {"X-Machine-Does-Not-Exists": "Machine does not exists"}
        return jsonify(description="Failed to retrieve account information", error="Machine does not exists"), 400, header

    # select index in the list corresponding with machine name
    machine_idx = SYSTEMS_PUBLIC.index(machine)
    machine = SYS_INTERNALS[machine_idx]

    # check if machine is accessible by user:
    # exec test remote command
    resp = exec_remote_command(auth_header, machine, "true")

    if resp["error"] != 0:
        error_str = resp["msg"]
        if resp["error"] == -2:
            header = {"X-Machine-Not-Available": "Machine is not available"}
            return jsonify(description="Failed to retrieve account information"), 400, header
        if in_str(error_str,"Permission") or in_str(error_str,"OPENSSH"):
            header = {"X-Permission-Denied": "User does not have permissions to access machine or path"}
            return jsonify(description="Failed to retrieve account information"), 404, header

    #check if startime (--startime=) param is set:
    start_time_opt = ""

    try:
        starttime = request.args.get("starttime","")
        if starttime != "":
            # check if starttime parameter is correctly encoded
            if check_sacctTime(starttime):
                start_time_opt  = " --starttime={start_time} ".format(start_time=starttime)
            else:
                app.logger.warning("starttime wrongly encoded")

        # check if endtime (--endtime=) param is set:
        end_time_opt = ""
        endtime   =  request.args.get("endtime","")
        if endtime != "":
            # check if endtime parameter is correctly encoded
            if check_sacctTime(endtime):
                end_time_opt = " --endtime={end_time} ".format(end_time=endtime)
            else:
                app.logger.warning("endtime wrongly encoded")
    except Exception as e:
        data = jsonify(description="Failed to retrieve account information", error=e)
        return data, 400


    # check optional parameter jobs=jobidA,jobidB,jobidC
    jobs_opt = ""

    jobs = request.args.get("jobs","")

    if jobs != "":
        jobs_opt = " --jobs={jobs} ".format(jobs=jobs)

    # sacct
    # -X so no step information is shown (ie: just jobname, not jobname.batch or jobname.0, etc)
    # --starttime={start_time_opt} starts accounting info
    # --endtime={start_time_opt} end accounting info
    # --jobs={job1,job2,job3} list of jobs to be reported
    # format: 0 - jobid  1-partition 2-jobname 3-user 4-job sTate,
    #         5 - start time, 6-elapsed time , 7-end time
    #          8 - nodes allocated and 9 - resources
    # --parsable2 = limits with | character not ending with it

    action = "sacct -X {starttime} {endtime} {jobs_opt} " \
             "--format='jobid,partition,jobname,user,state,start,cputime,end,NNodes,NodeList' " \
              "--noheader --parsable2".format(starttime=start_time_opt,endtime=end_time_opt, jobs_opt=jobs_opt)

    try:
        # obtain new task from Tasks microservice
        task_id = create_task(auth_header,service="compute")

        update_task(task_id, auth_header, async_task.QUEUED)

        # asynchronous task creation
        aTask = threading.Thread(target=acct_task,
                                 args=(auth_header, machine, action, task_id))

        aTask.start()
        task_url = "{KONG_URL}/tasks/{task_id}".format(KONG_URL=KONG_URL, task_id=task_id)

        data = jsonify(success="Task created", task_id=task_id, task_url=task_url)
        return data, 200

    except Exception as e:
        data = jsonify(description="Failed to retrieve account information",error=e)
        return data, 400

# get status for status microservice
# only used by STATUS_IP otherwise forbidden
@app.route("/status",methods=["GET"])
def status():

    app.logger.info("Test status of service")

    if request.remote_addr != STATUS_IP:
        app.logger.warning("Invalid remote address: {addr}".format(addr=request.remote_addr))
        return jsonify(error="Invalid access"), 403

    return jsonify(success="ack"), 200


if __name__ == "__main__":
    # log handler definition
    # timed rotation: 1 (interval) rotation per day (when="D")
    logHandler = TimedRotatingFileHandler('/var/log/compute.log', when='D', interval=1)

    logFormatter = logging.Formatter('%(asctime)s,%(msecs)d %(levelname)-8s [%(filename)s:%(lineno)d] %(message)s',
                                     '%Y-%m-%d:%H:%M:%S')
    logHandler.setFormatter(logFormatter)
    logHandler.setLevel(logging.DEBUG)

    # get app log (Flask+werkzeug+python)
    logger = logging.getLogger()
    # logger = app.logger

    # set handler to logger
    logger.addHandler(logHandler)

    # set debug = False, so output goes to log files
    app.run(debug=debug, host='0.0.0.0', port=COMPUTE_PORT)<|MERGE_RESOLUTION|>--- conflicted
+++ resolved
@@ -9,13 +9,9 @@
 from logging.handlers import TimedRotatingFileHandler
 import threading
 import async_task
-<<<<<<< HEAD
-from cscs_api_common import check_auth_header, get_username, get_buffer_lines, get_squeue_buffer_lines, \
-    create_certificates, exec_remote_command, create_task, update_task, expire_task, clean_err_output, in_str
-=======
-from cscs_api_common import check_header, get_username, \
+
+from cscs_api_common import check_auth_header, get_username, \
     exec_remote_command, create_task, update_task, expire_task, clean_err_output, in_str
->>>>>>> 4e315745
 
 from job_time import check_sacctTime
 
@@ -110,11 +106,6 @@
 
     return jobid
 
-<<<<<<< HEAD
-
-=======
->>>>>>> 4e315745
-
 # copies file and submits with sbatch
 def submit_job_task(auth_header, machine, job_file, job_dir, task_id):
 
