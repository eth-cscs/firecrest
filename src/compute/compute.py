#
#  Copyright (c) 2019-2021, ETH Zurich. All rights reserved.
#
#  Please, refer to the LICENSE file in the root directory.
#  SPDX-License-Identifier: BSD-3-Clause
#
from flask import Flask, request, jsonify, g
from logging.handlers import TimedRotatingFileHandler
import threading
import async_task
#import traceback

from cscs_api_common import check_auth_header, get_username, \
    exec_remote_command, create_task, update_task, clean_err_output, \
    in_str, is_valid_file, get_boolean_var, validate_input, LogRequestFormatter

from job_time import check_sacctTime

import logging

from math import ceil

import json, os
from werkzeug.utils import secure_filename
from werkzeug.exceptions import RequestEntityTooLarge

from datetime import datetime

import jwt
import requests
from flask_opentracing import FlaskTracing
from jaeger_client import Config
import opentracing

AUTH_HEADER_NAME = 'Authorization'

CERTIFICATOR_URL= os.environ.get("F7T_CERTIFICATOR_URL")
TASKS_URL       = os.environ.get("F7T_TASKS_URL")
KONG_URL        = os.environ.get("F7T_KONG_URL")

COMPUTE_PORT    = os.environ.get("F7T_COMPUTE_PORT", 5000)

### SSL parameters
USE_SSL = get_boolean_var(os.environ.get("F7T_USE_SSL", False))
SSL_CRT = os.environ.get("F7T_SSL_CRT", "")
SSL_KEY = os.environ.get("F7T_SSL_KEY", "")


# SYSTEMS_PUBLIC: list of allowed systems
# remove quotes and split into array
SYSTEMS_PUBLIC  = os.environ.get("F7T_SYSTEMS_PUBLIC").strip('\'"').split(";")
# internal machines to submit/query jobs
SYS_INTERNALS   = os.environ.get("F7T_SYSTEMS_INTERNAL_COMPUTE").strip('\'"').split(";")

# Does the job machine have the spank plugin
USE_SPANK_PLUGIN = os.environ.get("F7T_USE_SPANK_PLUGIN", None)
if USE_SPANK_PLUGIN != None:
    USE_SPANK_PLUGIN = USE_SPANK_PLUGIN.strip('\'"').split(";")
    # cast to boolean
    for i in range(len(USE_SPANK_PLUGIN)):
        USE_SPANK_PLUGIN[i] = get_boolean_var(USE_SPANK_PLUGIN[i])
    # spank plugin option value
    SPANK_PLUGIN_OPTION = os.environ.get("F7T_SPANK_PLUGIN_OPTION","--nohome")

else:
    # if not set, create a list of False values, one for each SYSTEM
    USE_SPANK_PLUGIN = [False]*len(SYS_INTERNALS)


# Filesystems where to save sbatch files
# F7T_FILESYSTEMS = "/home,/scratch;/home"
FILESYSTEMS     = os.environ.get("F7T_FILESYSTEMS").strip('\'"').split(";")
# FILESYSTEMS = ["/home,/scratch", "/home"]

# JOB base Filesystem: ["/scratch";"/home"]
COMPUTE_BASE_FS     = os.environ.get("F7T_COMPUTE_BASE_FS").strip('\'"').split(";")

# scopes: get appropiate for jobs/storage, eg:  firecrest-tds.cscs.ch, firecrest-production.cscs.ch
FIRECREST_SERVICE = os.environ.get("F7T_FIRECREST_SERVICE", '').strip('\'"')

TAIL_BYTES = os.environ.get("F7T_TAIL_BYTES",1000)

#max file size for sbatch upload in MB (POST compute/job)
MAX_FILE_SIZE=int(os.environ.get("F7T_UTILITIES_MAX_FILE_SIZE"))
TIMEOUT = int(os.environ.get("F7T_UTILITIES_TIMEOUT"))

# string to separate fields on squeue, avoid forbidden chars
SQUEUE_SEP = ".:."

TRACER_HEADER = "uber-trace-id"

app = Flask(__name__)
# max content length for upload in bytes
app.config['MAX_CONTENT_LENGTH'] = int(MAX_FILE_SIZE) * 1024 * 1024

debug = get_boolean_var(os.environ.get("F7T_DEBUG_MODE", False))

JAEGER_AGENT = os.environ.get("F7T_JAEGER_AGENT", "").strip('\'"')
if JAEGER_AGENT != "":
    config = Config(
        config={'sampler': {'type': 'const', 'param': 1 },
            'local_agent': {'reporting_host': JAEGER_AGENT, 'reporting_port': 6831 },
            'logging': True,
            'reporter_batch_size': 1},
            service_name = "compute")
    jaeger_tracer = config.initialize_tracer()
    tracing = FlaskTracing(jaeger_tracer, True, app)
else:
    jaeger_tracer = None
    tracing = None

def is_jobid(jobid):
    try:
        jobid = int(jobid)
        if jobid > 0:
            return True
        app.logger.error(f"Wrong SLURM sbatch return string: {jobid} isn't > 0")

    except ValueError as e:
        app.logger.error("Wrong SLURM sbatch return string: couldn't convert to int")
    except IndexError as e:
        app.logger.error("Wrong SLURM sbatch return string: string is empty")
    except Exception as e:
        app.logger.error("Wrong SLURM sbatch return string: generic error")
        app.logger.error(e)

    return False


# Extract jobid number from SLURM sbatch returned string when it's OK
# Commonly  "Submitted batch job 9999" being 9999 a jobid
def extract_jobid(outline):

    # splitting string by spaces
    list_line = outline.split()
    # last element should be the jobid

    if not is_jobid(list_line[-1]):
        # for compatibility reasons if error, returns original string
        return outline

    # all clear, conversion is OK
    jobid = int(list_line[-1])

    return jobid

def get_tracing_headers(req):
    """
    receives a requests object, returns headers suitable for RPC and ID for logging
    """
    new_headers = {}
    if JAEGER_AGENT != "":
        try:
            jaeger_tracer.inject(tracing.get_span(req), opentracing.Format.TEXT_MAP, new_headers)
        except Exception as e:
            app.logger.error(e)

    new_headers[AUTH_HEADER_NAME] = req.headers[AUTH_HEADER_NAME]
    ID = new_headers.get(TRACER_HEADER, '')
    return new_headers, ID

# copies file and submits with sbatch
def submit_job_task(headers, system_name, system_addr, job_file, job_dir, account, use_plugin, task_id):

    try:
        # get scopes from token
        decoded = jwt.decode(headers[AUTH_HEADER_NAME][7:], verify=False)
        # scope: "openid profile email firecrest-tds.cscs.ch/storage/something"
        scopes = decoded.get('scope', '').split(' ')
        scopes_parameters = ''

        # allow empty scope
        if scopes[0] != '':
            # SCOPES sintax: id_service/microservice/parameter
            for s in scopes:
                s2 = s.split('/')
                if s2[0] == FIRECREST_SERVICE:
                    if s2[1] == 'storage':
                        if scopes_parameters != '':
                            scopes_parameters = scopes_parameters + ','

                        scopes_parameters = scopes_parameters + s2[2]

            if scopes_parameters != '':
                scopes_parameters = '--firecrest=' + scopes_parameters

            app.logger.info(f"scope parameters: {scopes_parameters}")

    except Exception as e:
        app.logger.error(type(e))
        app.logger.error(e.args)
        errmsg = e.message
        update_task(task_id, headers, async_task.ERROR, errmsg)
        return

    # -------------------
    try:
        ID = headers.get(TRACER_HEADER, '')
        # create tmpdir for sbatch file
        action = f"ID={ID} timeout {TIMEOUT} mkdir -p -- '{job_dir}'"
        retval = exec_remote_command(headers, system_name, system_addr, action)

        if retval["error"] != 0:
            app.logger.error(f"(Error creating directory: {retval['msg']}")
            update_task(task_id, headers, async_task.ERROR, retval["msg"])
            return

        if job_file['content']:
            action = f"ID={ID} cat > {job_dir}/{job_file['filename']}"
            retval = exec_remote_command(headers, system_name, system_addr, action, file_transfer="upload", file_content=job_file['content'])
            if retval["error"] != 0:
                app.logger.error(f"(Error uploading file: {retval['msg']}")
                update_task(task_id, headers, async_task.ERROR, "Failed to upload file")
                return

        plugin_option = ("" if not use_plugin else SPANK_PLUGIN_OPTION)
        account_option = ("" if not account else f" --account={account} ")

        action = f"ID={ID} sbatch {account_option} {plugin_option} --chdir={job_dir} {scopes_parameters} -- '{job_file['filename']}'"
        app.logger.info(action)

        retval = exec_remote_command(headers, system_name, system_addr, action)

        if retval["error"] != 0:
            app.logger.error(f"(Error: {retval['msg']}")
            update_task(task_id, headers, async_task.ERROR, retval["msg"])
            return

        outlines = retval["msg"]

        if outlines:
            app.logger.info(f"(No error) --> {outlines}")

        # if there's no error JobID should be extracted from slurm output
        # standard output is "Submitted batch job 9999" beign 9999 a jobid
        # it would be treated in extract_jobid function

        jobid = extract_jobid(outlines)

        msg = {"result" : "Job submitted", "jobid" : jobid}

        # now look for log and err files location
        job_extra_info = get_slurm_files(headers, system_name, system_addr, msg)

        update_task(task_id, headers, async_task.SUCCESS, job_extra_info, True)

    except IOError as e:
        app.logger.error(e.filename, exc_info=True, stack_info=True)
        app.logger.error(e.strerror)
        update_task(task_id, headers,async_task.ERROR, e.message)
    except Exception as e:
        app.logger.error(type(e), exc_info=True, stack_info=True)
        app.logger.error(e)
        #traceback.print_exc(file=sys.stdout)
        update_task(task_id, headers, async_task.ERROR)

    return



# checks with scontrol for out and err file location
# - headers: coming from OIDC + tracing
# - system_name, system_addr: machine where the command will be executed
# - job_info: json containing jobid key
# - output: True if StdErr and StdOut of the job need to be added to the jobinfo (default False)
def get_slurm_files(headers, system_name, system_addr, job_info, output=False):
    # now looking for log and err files location

    if debug:
        app.logger.info("Recovering data from job")

    # save msg, so we can add it later:
    control_info = job_info
    control_info["job_file_out"] = "Not available"
    control_info["job_file_err"] = "Not available"

    ID = headers.get(TRACER_HEADER, '')
    # scontrol command :
    # -o for "one line output"
    action = f"ID={ID} scontrol -o show job={control_info['jobid']}"

    app.logger.info(f"scontrol command: {action}")

    resp = exec_remote_command(headers, system_name, system_addr, action)

    # if there was an error, the result will be SUCESS but not available outputs
    if resp["error"] != 0:
        return control_info

    # if it's ok, we can add information
    control_resp = resp["msg"]

    # tokens are expected to be space-separated and with a k=v form. See man scontrol show
    control_list = control_resp.split()
    control_dict = { value.split("=")[0] : value.split("=")[1] for value in control_list if "=" in value }

    control_info["job_file_out"] = control_dict.get("StdOut", "stdout-file-not-found")
    control_info["job_file_err"] = control_dict.get("StdErr", "stderr-file-not-found")
    control_info["job_file"] = control_dict.get("Command", "command-not-found")
    control_info["job_data_out"] = ""
    control_info["job_data_err"] = ""

    if output:
        # to add data from StdOut and StdErr files in Task
        # this is done when GET compute/jobs is triggered.
        #
        # tail -n {number_of_lines_since_end} or
        # tail -c {number_of_bytes} --> 1000B = 1KB

        action = f"ID={ID} timeout {TIMEOUT} tail -c {TAIL_BYTES} '{control_info['job_file_out']}'"
        resp = exec_remote_command(headers, system_name, system_addr, action)
        if resp["error"] == 0:
            control_info["job_data_out"] = resp["msg"]

        action = f"ID={ID} timeout {TIMEOUT} tail -c {TAIL_BYTES} '{control_info['job_file_err']}'"
        resp = exec_remote_command(headers, system_name, system_addr, action)
        if resp["error"] == 0:
            control_info["job_data_err"] = resp["msg"]

    return control_info

<<<<<<< HEAD

=======
>>>>>>> 48cd7ed0
def submit_job_path_task(headers, system_name, system_addr, fileName, job_dir, account, use_plugin, task_id):

    try:
        # get scopes from token
        decoded = jwt.decode(headers[AUTH_HEADER_NAME][7:], verify=False)
        # scope: "openid profile email firecrest-tds.cscs.ch/storage/something"
        scopes = decoded['scope'].split(' ')
        scopes_parameters = ''

        # SCOPES sintax: id_service/microservice/parameter
        for s in scopes:
            s2 = s.split('/')
            if s2[0] == FIRECREST_SERVICE:
                if s2[1] == 'storage':
                    if scopes_parameters != '':
                        scopes_parameters = scopes_parameters + ','

                    scopes_parameters = scopes_parameters + s2[2]

        if scopes_parameters != '':
            scopes_parameters = '--firecrest=' + scopes_parameters

        app.logger.info("scope parameters: " + scopes_parameters)

    except Exception as e:
        app.logger.error(type(e))
        app.logger.error(e.args)


    plugin_option = ("" if not use_plugin else SPANK_PLUGIN_OPTION)
    account_option = ("" if not account else f" --account={account} ")
<<<<<<< HEAD
    ID = headers.get(TRACER_HEADER, '')
=======

    ID = headers.get(TRACER_HEADER, '')
    

>>>>>>> 48cd7ed0
    action=f"ID={ID} sbatch {account_option} {plugin_option} --chdir={job_dir} {scopes_parameters} -- '{fileName}'"

    resp = exec_remote_command(headers, system_name, system_addr, action)

    app.logger.info(resp)

    # in case of error:
    if resp["error"] != 0:
        if resp["error"] == -2:
            update_task(task_id, headers, async_task.ERROR, "Machine is not available")
            return

        if resp["error"] == 1:
            err_msg = resp["msg"]
            if in_str(err_msg,"OPENSSH"):
                err_msg = "User does not have permissions to access machine"
            update_task(task_id, headers, async_task.ERROR, err_msg)
            return
        err_msg = resp["msg"]
        update_task(task_id, headers, async_task.ERROR, err_msg)

    jobid = extract_jobid(resp["msg"])
    msg = {"result":"Job submitted", "jobid":jobid}

    # now looking for log and err files location
    job_extra_info = get_slurm_files(headers, system_name, system_addr, msg)

    update_task(task_id, headers, async_task.SUCCESS, job_extra_info, True)


## error handler for files above SIZE_LIMIT -> app.config['MAX_CONTENT_LENGTH']
@app.errorhandler(413)
def request_entity_too_large(error):
    app.logger.error(error)
    return jsonify(description=f"Failed to upload sbatch file. The file is over {MAX_FILE_SIZE} MB"), 413

# Submit a batch script to SLURM on the target system.
# The batch script is uploaded as a file

@app.route("/jobs/upload",methods=["POST"])
@check_auth_header
def submit_job_upload():

    try:
        system_name = request.headers["X-Machine-Name"]
    except KeyError as e:
        app.logger.error("No machinename given")
        return jsonify(description="No machine name given"), 400

    # public endpoints from Kong to users
    if system_name not in SYSTEMS_PUBLIC:
        header={"X-Machine-Does-Not-Exists":"Machine does not exists"}
        return jsonify(description="Failed to submit job file",error="Machine does not exists"), 400, header

    # check "account parameter"
    account = request.form.get("account", None)
    if account != None:
        v = validate_input(account)
        if v != "":
            return jsonify(description="Invalid account", error=f"'account' {v}"), 400
        

    # select index in the list corresponding with machine name
    system_idx = SYSTEMS_PUBLIC.index(system_name)
    system_addr = SYS_INTERNALS[system_idx]

    # check "account parameter"
    account = request.form.get("account", None)
    if account != None:
        v = validate_input(account)
        if v != "":
            return jsonify(description="Invalid account", error=f"'account' {v}"), 400

    [headers, ID] = get_tracing_headers(request)
    # check if machine is accessible by user:
    resp = exec_remote_command(headers, system_name, system_addr, f"ID={ID} true")

    if resp["error"] != 0:
        error_str = resp["msg"]
        if resp["error"] == -2:
            header = {"X-Machine-Not-Available": "Machine is not available"}
            return jsonify(description="Failed to submit job file"), 400, header
        if in_str(error_str,"Permission") or in_str(error_str,"OPENSSH"):
            header = {"X-Permission-Denied": "User does not have permissions to access machine or path"}
            return jsonify(description="Failed to submit job file"), 404, header

    job_base_fs = COMPUTE_BASE_FS[system_idx]

    try:
        # check if the post request has the file part
        if 'file' not in request.files:
            app.logger.error('No batch file part')
            error = jsonify(description="Failed to submit job file", error='No batch file part')
            return error, 400

        job_file = {'filename': secure_filename(request.files['file'].filename), 'content': request.files['file'].read()}

        # if user does not select file, browser also
        # submit an empty part without filename
        if job_file['filename'] == '':
            app.logger.error('No batch file selected')
            error = jsonify(description="Failed to submit job file", error='No batch file selected')
            return error, 400

    except RequestEntityTooLarge as re:
        app.logger.error(re.description)
        data = jsonify(description="Failed to submit job file", error=f"File is bigger than {MAX_FILE_SIZE} MB")
        return data, 413
    except Exception as e:
        data = jsonify(description="Failed to submit job file",error=e)
        return data, 400


    task_id = create_task(headers, service="compute")
    # if error in creating task:
    if task_id == -1:
        return jsonify(description="Failed to submit job file",error='Error creating task'), 400

    # create tmp file with timestamp
    # using hash_id from Tasks, which is user-task_id (internal)
    tmpdir = f"{task_id}"

    username = get_username(headers[AUTH_HEADER_NAME])

    job_dir = f"{job_base_fs}/{username}/firecrest/{tmpdir}"
    use_plugin  = USE_SPANK_PLUGIN[system_idx]

    app.logger.info(f"Job dir: {job_dir}")

    try:
        # asynchronous task creation
        aTask = threading.Thread(target=submit_job_task, name=ID,
                             args=(headers, system_name, system_addr, job_file, job_dir, account, use_plugin, task_id))

        aTask.start()
        retval = update_task(task_id, headers, async_task.QUEUED)

        task_url = f"{KONG_URL}/tasks/{task_id}"
        data = jsonify(success="Task created", task_id=task_id, task_url=task_url)
        return data, 201

    except Exception as e:
        data = jsonify(description="Failed to submit job",error=e)
        return data, 400

# Submit a batch script to SLURM on the target system.
# The batch script is into the target system
@app.route("/jobs/path",methods=["POST"])
@check_auth_header
def submit_job_path():

    try:
        system_name = request.headers["X-Machine-Name"]
    except KeyError as e:
        app.logger.error("No machinename given")
        return jsonify(description="Failed to submit job", error="No machine name given"), 400

    # public endpoints from Kong to users
    if system_name not in SYSTEMS_PUBLIC:
        header={"X-Machine-Does-Not-Exists":"Machine does not exists"}
        return jsonify(description="Failed to submit job",error="Machine does not exists"), 400, header

    # iterate over SYSTEMS_PUBLIC list and find the endpoint matching same order

    # select index in the list corresponding with machine name
    system_idx = SYSTEMS_PUBLIC.index(system_name)
    system_addr = SYS_INTERNALS[system_idx]
    use_plugin = USE_SPANK_PLUGIN[system_idx]

    targetPath = request.form.get("targetPath", None)
    v = validate_input(targetPath)
    if v != "":
        return jsonify(description="Failed to submit job", error=f"'targetPath' {v}"), 400

    # check "account parameter"
    account = request.form.get("account", None)
    if account != None:
        v = validate_input(account)
        if v != "":
            return jsonify(description="Invalid account", error=f"'account' {v}"), 400
<<<<<<< HEAD

=======
    
>>>>>>> 48cd7ed0
    [headers, ID] = get_tracing_headers(request)
    # check if machine is accessible by user:
    resp = exec_remote_command(headers, system_name, system_addr, f"ID={ID} true")

    if resp["error"] != 0:
        error_str = resp["msg"]
        if resp["error"] == -2:
            header = {"X-Machine-Not-Available": "Machine is not available"}
            return jsonify(description="Failed to submit job"), 400, header
        if in_str(error_str,"Permission") or in_str(error_str,"OPENSSH"):
            header = {"X-Permission-Denied": "User does not have permissions to access machine or path"}
            return jsonify(description="Failed to submit job"), 404, header

    # checks if targetPath is a valid path for this user in this machine
    check = is_valid_file(targetPath, headers, system_name, system_addr)

    if not check["result"]:
        return jsonify(description="Failed to submit job"), 400, check["headers"]

    # creates the async task related to the job submission
    task_id = create_task(headers, service="compute")
    # if error in creating task:
    if task_id == -1:
        return jsonify(description="Failed to submit job",error='Error creating task'), 400

    # if targetPath = "/home/testuser/test/sbatch.sh/"
    # split by / and discard last element (the file name): ['', 'home', 'testuser', 'test']
    job_dir_splitted = targetPath.split("/")[:-1]
    # in case the targetPath ends with /, like: "/home/testuser/test/sbatch.sh/"
    # =>  ['', 'home', 'testuser', 'test', ''], then last element of the list is discarded
    if job_dir_splitted[-1] == "":
        job_dir_splitted = job_dir_splitted[:-1]

    job_dir = "/".join(job_dir_splitted)


    try:
        # asynchronous task creation
        aTask = threading.Thread(target=submit_job_path_task, name=ID,
                             args=(headers, system_name, system_addr, targetPath, job_dir, account, use_plugin, task_id))

        aTask.start()
        retval = update_task(task_id, headers, async_task.QUEUED, TASKS_URL)

        task_url = f"{KONG_URL}/tasks/{task_id}"
        data = jsonify(success="Task created", task_id=task_id, task_url=task_url)
        return data, 201

    except Exception as e:
        data = jsonify(description="Failed to submit job",error=e)
        return data, 400

# Retrieves information from all jobs (squeue)
@app.route("/jobs",methods=["GET"])
@check_auth_header
def list_jobs():

    try:
        system_name = request.headers["X-Machine-Name"]
    except KeyError as e:
        app.logger.error("No machinename given")
        return jsonify(description="No machine name given"), 400

    # public endpoints from Kong to users
    if system_name not in SYSTEMS_PUBLIC:
        header = {"X-Machine-Does-Not-Exists": "Machine does not exists"}
        return jsonify(description="Failed to retrieve jobs information", error="Machine does not exists"), 400, header

    # select index in the list corresponding with machine name
    system_idx = SYSTEMS_PUBLIC.index(system_name)
    system_addr = SYS_INTERNALS[system_idx]

    [headers, ID] = get_tracing_headers(request)
    # check if machine is accessible by user:
    resp = exec_remote_command(headers, system_name, system_addr, f"ID={ID} true")

    if resp["error"] != 0:
        error_str = resp["msg"]
        if resp["error"] == -2:
            header = {"X-Machine-Not-Available": "Machine is not available"}
            return jsonify(description="Failed to retrieve jobs information"), 400, header
        if in_str(error_str,"Permission") or in_str(error_str,"OPENSSH"):
            header = {"X-Permission-Denied": "User does not have permissions to access machine or path"}
            return jsonify(description="Failed to retrieve jobs information"), 404, header

    username = get_username(headers[AUTH_HEADER_NAME])

    app.logger.info(f"Getting SLURM information of jobs from {system_name} ({system_addr})")

    # job list comma separated:
    jobs        = request.args.get("jobs", None)
    pageSize    = request.args.get("pageSize", None)
    pageNumber  = request.args.get("pageNumber", None)

    if pageSize != None and pageNumber != None:
        try:
            pageNumber  = int(pageNumber)
            pageSize    = int(pageSize)

            if pageSize not in [10,25,50,100]:
                pageSize = 25

        except ValueError:
            pageNumber = 0
            pageSize = 25
            app.logger.error("Wrong pageNumber and/or pageSize")
    else:
        # if not set, by default
        pageNumber  = 0
        pageSize    = 25

    # by default empty
    job_list = ""
    if jobs != None:
        v = validate_input(jobs)
        if v != "":
            return jsonify(description="Failed to retrieve job information", error=f"'jobs' {v}"), 400
        try:
            # check if input is correct:
            job_aux_list = jobs.split(",")
            if '' in job_aux_list:
                return jsonify(error="Jobs list wrong format",description="Failed to retrieve job information"), 400

            for jobid in job_aux_list:
                if not is_jobid(jobid):
                    return jsonify(error=f"{jobid} is not a valid job ID", description="Failed to retrieve job information"), 400

            job_list = f"--job='{jobs}'"
        except:
            return jsonify(error="Jobs list wrong format",description="Failed to retrieve job information"), 400

    S = SQUEUE_SEP
    # format: jobid (i) partition (P) jobname (j) user (u) job sTate (T),
    #          start time (S), job time (M), left time (L)
    #           nodes allocated (M) and resources (R)
    action = f"ID={ID} squeue -u {username} {job_list} --format='%i{S}%P{S}%j{S}%u{S}%T{S}%M{S}%S{S}%L{S}%D{S}%R' --noheader"

    try:
        task_id = create_task(headers, service="compute")

        # if error in creating task:
        if task_id == -1:
            return jsonify(description="Failed to retrieve job information",error='Error creating task'), 400

        update_task(task_id, headers, async_task.QUEUED)

        # asynchronous task creation
        aTask = threading.Thread(target=list_job_task, name=ID,
                                 args=(headers, system_name, system_addr, action, task_id, pageSize, pageNumber))

        aTask.start()

        task_url = f"{KONG_URL}/tasks/{task_id}"

        data = jsonify(success="Task created", task_id=task_id, task_url=task_url)
        return data, 200

    except Exception as e:
        data = jsonify(description="Failed to retrieve job information",error=e)
        return data, 400



def list_job_task(headers,system_name, system_addr,action,task_id,pageSize,pageNumber):
    # exec command
    resp = exec_remote_command(headers, system_name, system_addr, action)

    app.logger.info(resp)

    # in case of error:
    if resp["error"] == -2:
        update_task(task_id, headers, async_task.ERROR, "Machine is not available")
        return

    if resp["error"] == 1:
        err_msg = resp["msg"]
        if in_str(err_msg,"OPENSSH"):
            err_msg = "User does not have permissions to access machine"
        update_task(task_id, headers, async_task.ERROR, err_msg)
        return

    if len(resp["msg"]) == 0:
         update_task(task_id, headers, async_task.SUCCESS, {}, True)
         return


    # on success:
    jobList = resp["msg"].split("$")
    app.logger.info(f"Size jobs: {len(jobList)}")

    # pagination
    totalSize   = len(jobList)
    pageNumber  = float(pageNumber)
    pageSize    = float(pageSize)

    totalPages = int(ceil(float(totalSize) / float(pageSize)))

    if debug:
        app.logger.info(f"Total Size: {totalSize} - Total Pages: {totalPages}")

    if pageNumber < 0 or pageNumber > totalPages-1:
        app.logger.warning(f"pageNumber ({pageNumber}) greater than total pages ({totalPages}), set to default = 0")
        pageNumber = 0

    beg_reg = int(pageNumber * pageSize)
    end_reg = int( (pageNumber+1 * pageSize) -1 )

    app.logger.info(f"Initial reg {beg_reg}, final reg: {end_reg}")

    jobList = jobList[beg_reg:end_reg + 1]

    jobs = {}
    for job_index in range(len(jobList)):
        job = jobList[job_index]
        jobaux = job.split(SQUEUE_SEP)
        jobinfo = {"jobid": jobaux[0], "partition": jobaux[1], "name": jobaux[2],
                   "user": jobaux[3], "state": jobaux[4], "start_time": jobaux[5],
                   "time": jobaux[6], "time_left": jobaux[7],
                   "nodes": jobaux[8], "nodelist": jobaux[9]}

        # now looking for log and err files location
        jobinfo = get_slurm_files(headers, system_name, system_addr, jobinfo, True)

        # add jobinfo to the array
        jobs[str(job_index)]=jobinfo

    data = jobs

    update_task(task_id, headers, async_task.SUCCESS, data, True)



# Retrieves information from a jobid
@app.route("/jobs/<jobid>",methods=["GET"])
@check_auth_header
def list_job(jobid):

    try:
        system_name = request.headers["X-Machine-Name"]
    except KeyError as e:
        app.logger.error("No machinename given")
        return jsonify(description="No machine name given"), 400

    # public endpoints from Kong to users
    if system_name not in SYSTEMS_PUBLIC:
        header = {"X-Machine-Does-Not-Exists": "Machine does not exists"}
        return jsonify(description="Failed to retrieve job information", error="Machine does not exists"), 400, header

    #check if jobid is a valid jobid for SLURM
    if not is_jobid(jobid):
        return jsonify(description="Failed to retrieve job information", error=f"{jobid} is not a valid job ID"), 400

    # select index in the list corresponding with machine name
    system_idx = SYSTEMS_PUBLIC.index(system_name)
    system_addr = SYS_INTERNALS[system_idx]

    [headers, ID] = get_tracing_headers(request)
    # check if machine is accessible by user:
    resp = exec_remote_command(headers, system_name, system_addr, f"ID={ID} true")

    if resp["error"] != 0:
        error_str = resp["msg"]
        if resp["error"] == -2:
            header = {"X-Machine-Not-Available": "Machine is not available"}
            return jsonify(description="Failed to retrieve job information"), 400, header
        if in_str(error_str,"Permission") or in_str(error_str,"OPENSSH"):
            header = {"X-Permission-Denied": "User does not have permissions to access machine or path"}
            return jsonify(description="Failed to retrieve job information"), 404, header

    username = get_username(headers[AUTH_HEADER_NAME])
    app.logger.info(f"Getting SLURM information of job={jobid} from {system_name} ({system_addr})")

    S = SQUEUE_SEP
    # format: jobid (i) partition (P) jobname (j) user (u) job sTate (T),
    #          start time (S), job time (M), left time (L)
    #           nodes allocated (M) and resources (R)
    action = f"ID={ID} squeue -u {username} --format='%i{S}%P{S}%j{S}%u{S}%T{S}%M{S}%S{S}%L{S}%D{S}%R' --noheader -j '{jobid}'"

    try:
        # obtain new task from Tasks microservice
        task_id = create_task(headers, service="compute")

        # if error in creating task:
        if task_id == -1:
            return jsonify(description="Failed to retrieve job information",error='Error creating task'), 400

        update_task(task_id, headers, async_task.QUEUED)

        # asynchronous task creation
        aTask = threading.Thread(target=list_job_task, name=ID,
                                 args=(headers, system_name, system_addr, action, task_id, 1, 1))

        aTask.start()

        task_url = f"{KONG_URL}/tasks/{task_id}"

        data = jsonify(success="Task created", task_id=task_id, task_url=task_url)
        return data, 200

    except Exception as e:
        data = jsonify(description="Failed to retrieve job information",error=e)
        return data, 400



def cancel_job_task(headers, system_name, system_addr, action, task_id):
    # exec scancel command
    resp = exec_remote_command(headers, system_name, system_addr, action)

    app.logger.info(resp)

    data = resp["msg"]

    # in case of error:
    # permission denied, jobid to be canceled is owned by user without permission
    if resp["error"] == 210:
        update_task(task_id, headers, async_task.ERROR, "User does not have permission to cancel job")
        return

    if resp["error"] == -2:
        update_task(task_id, headers, async_task.ERROR, "Machine is not available")
        return

    if resp["error"] != 0:
        err_msg = resp["msg"]
        if in_str(err_msg,"OPENSSH"):
            err_msg = "User does not have permissions to access machine"
        update_task(task_id, headers, async_task.ERROR, err_msg)
        return

    # in specific scancel's case, this command doesn't give error code over
    # invalid or completed jobs, but -v catches stderr even if it's ok
    # so, if error key word is on stderr scancel has failed, otherwise:

    # if "error" word appears:
    if in_str(data,"error"):
        # error message: "scancel: error: Kill job error on job id 5: Invalid job id specified"
        # desired output: "Kill job error on job id 5: Invalid job id specified"
        err_msg = data[(data.index("error")+7):]
        update_task(task_id, headers, async_task.ERROR, err_msg)
        return

    # otherwise
    update_task(task_id, headers, async_task.SUCCESS, data)


# Cancel job from SLURM using scancel command
@app.route("/jobs/<jobid>",methods=["DELETE"])
@check_auth_header
def cancel_job(jobid):

    try:
        system_name = request.headers["X-Machine-Name"]
    except KeyError as e:
        app.logger.error("No machinename given")
        return jsonify(description="No machine name given"), 400

    # public endpoints from Kong to users
    if system_name not in SYSTEMS_PUBLIC:
        header = {"X-Machine-Does-Not-Exists": "Machine does not exists"}
        return jsonify(description="Failed to delete job", error="Machine does not exists"), 400, header

    # select index in the list corresponding with machine name
    system_idx = SYSTEMS_PUBLIC.index(system_name)
    system_addr = SYS_INTERNALS[system_idx]

    v = validate_input(jobid)
    if v != "":
        return jsonify(description="Failed to delete job", error=f"'jobid' {v}"), 400

    [headers, ID] = get_tracing_headers(request)
    # check if machine is accessible by user:
    resp = exec_remote_command(headers, system_name, system_addr, f"ID={ID} true")

    if resp["error"] != 0:
        error_str = resp["msg"]
        if resp["error"] == -2:
            header = {"X-Machine-Not-Available": "Machine is not available"}
            return jsonify(description="Failed to delete job"), 400, header
        if in_str(error_str,"Permission") or in_str(error_str,"OPENSSH"):
            header = {"X-Permission-Denied": "User does not have permissions to access machine or path"}
            return jsonify(description="Failed to delete job"), 404, header



    app.logger.info(f"Cancel SLURM job={jobid} from {system_name} ({system_addr})")

    # scancel with verbose in order to show correctly the error
    action = f"ID={ID} scancel -v '{jobid}'"

    try:
        # obtain new task from TASKS microservice.
        task_id = create_task(headers, service="compute")

        # if error in creating task:
        if task_id == -1:
            return jsonify(description="Failed to delete job",error='Error creating task'), 400

        # asynchronous task creation
        aTask = threading.Thread(target=cancel_job_task, name=ID,
                             args=(headers, system_name, system_addr, action, task_id))

        aTask.start()

        update_task(task_id, headers, async_task.QUEUED)

        task_url = f"{KONG_URL}/tasks/{task_id}"

        data = jsonify(success="Task created", task_id=task_id, task_url=task_url)
        return data, 200

    except Exception as e:
        data = jsonify(description="Failed to delete job",error=e)
        return data, 400


def acct_task(headers, system_name, system_addr, action, task_id):
    # exec remote command
    resp = exec_remote_command(headers, system_name, system_addr, action)

    app.logger.info(resp)

    # in case of error:
    if resp["error"] == -2:
        update_task(task_id, headers, async_task.ERROR, "Machine is not available")
        return

    # in case of error:
    if resp["error"] != 0:
        err_msg = resp["msg"]
        if in_str(err_msg,"OPENSSH"):
            err_msg = "User does not have permissions to access machine"
        update_task(task_id, headers, async_task.ERROR, err_msg)
        return

    if len(resp["msg"]) == 0:
        update_task(task_id, headers, async_task.SUCCESS, {}, True)
        return

    # on success:
    joblist = resp["msg"].split("$")
    jobs = []
    for job in joblist:
        # ouput by sacct uses '|'
        jobaux = job.split("|")
        jobinfo = {"jobid": jobaux[0], "partition": jobaux[1], "name": jobaux[2],
                   "user": jobaux[3], "state": jobaux[4], "start_time": jobaux[5],
                   "time": jobaux[6], "time_left": jobaux[7],
                   "nodes": jobaux[8], "nodelist": jobaux[9]}

        jobs.append(jobinfo)

    # as it is a json data to be stored in Tasks, the is_json=True
    update_task(task_id, headers, async_task.SUCCESS, jobs, is_json=True)



# Job account information
@app.route("/acct",methods=["GET"])
@check_auth_header
def acct():
    try:
        system_name = request.headers["X-Machine-Name"]
    except KeyError as e:
        app.logger.error("No machinename given")
        return jsonify(description="No machine name given"), 400

    # public endpoints from Kong to users
    if system_name not in SYSTEMS_PUBLIC:
        header = {"X-Machine-Does-Not-Exists": "Machine does not exists"}
        return jsonify(description="Failed to retrieve account information", error="Machine does not exists"), 400, header

    # select index in the list corresponding with machine name
    system_idx = SYSTEMS_PUBLIC.index(system_name)
    system_addr = SYS_INTERNALS[system_idx]

    [headers, ID] = get_tracing_headers(request)
    # check if machine is accessible by user:
    resp = exec_remote_command(headers, system_name, system_addr, f"ID={ID} true")

    if resp["error"] != 0:
        error_str = resp["msg"]
        if resp["error"] == -2:
            header = {"X-Machine-Not-Available": "Machine is not available"}
            return jsonify(description="Failed to retrieve account information"), 400, header
        if in_str(error_str,"Permission") or in_str(error_str,"OPENSSH"):
            header = {"X-Permission-Denied": "User does not have permissions to access machine or path"}
            return jsonify(description="Failed to retrieve account information"), 404, header

    #check if startime (--startime=) param is set:
    start_time_opt = ""

    try:
        starttime = request.args.get("starttime","")
        if starttime != "":
            # check if starttime parameter is correctly encoded
            if check_sacctTime(starttime):
                start_time_opt  = f" --starttime='{starttime}' "
            else:
                app.logger.warning("starttime wrongly encoded")

        # check if endtime (--endtime=) param is set:
        end_time_opt = ""
        endtime   =  request.args.get("endtime","")
        if endtime != "":
            # check if endtime parameter is correctly encoded
            if check_sacctTime(endtime):
                end_time_opt = f" --endtime='{endtime}' "
            else:
                app.logger.warning("endtime wrongly encoded")
    except Exception as e:
        data = jsonify(description="Failed to retrieve account information", error=e)
        return data, 400


    # check optional parameter jobs=jobidA,jobidB,jobidC
    jobs_opt = ""

    jobs = request.args.get("jobs", "")

    if jobs != "":
        v = validate_input(jobs)
        if v != "":
            return jsonify(description="Failed to retrieve account information", error=f"'jobs' {v}"), 400
        jobs_opt = f" --jobs='{jobs}' "

    # sacct
    # -X so no step information is shown (ie: just jobname, not jobname.batch or jobname.0, etc)
    # --starttime={start_time_opt} starts accounting info
    # --endtime={start_time_opt} end accounting info
    # --jobs={job1,job2,job3} list of jobs to be reported
    # format: 0 - jobid  1-partition 2-jobname 3-user 4-job sTate,
    #         5 - start time, 6-elapsed time , 7-end time
    #          8 - nodes allocated and 9 - resources
    # --parsable2 = limits with | character not ending with it

    action = f"ID={ID} sacct -X {start_time_opt} {end_time_opt} {jobs_opt} " \
             "--format='jobid,partition,jobname,user,state,start,cputime,end,NNodes,NodeList' " \
              "--noheader --parsable2"

    try:
        # obtain new task from Tasks microservice
        task_id = create_task(headers, service="compute")

        # if error in creating task:
        if task_id == -1:
            return jsonify(description="Failed to retrieve account information",error='Error creating task'), 400

        update_task(task_id, headers, async_task.QUEUED)

        # asynchronous task creation
        aTask = threading.Thread(target=acct_task, name=ID,
                                 args=(headers, system_name, system_addr, action, task_id))

        aTask.start()
        task_url = f"{KONG_URL}/tasks/{task_id}"

        data = jsonify(success="Task created", task_id=task_id, task_url=task_url)
        return data, 200

    except Exception as e:
        data = jsonify(description="Failed to retrieve account information",error=e)
        return data, 400

@app.route("/status",methods=["GET"])
def status():
    app.logger.info("Test status of service")
    # TODO: check compute reservation binary to truthfully respond this request
    return jsonify(success="ack"), 200

@app.before_request
def f_before_request():
    new_headers = {}
    if JAEGER_AGENT != "":
        try:
            jaeger_tracer.inject(tracing.get_span(request), opentracing.Format.TEXT_MAP, new_headers)
        except Exception as e:
            logging.error(e)
    g.TID = new_headers.get(TRACER_HEADER, '')

@app.after_request
def after_request(response):
    # LogRequestFormatetter is used, this messages will get time, thread, etc
    logger.info('%s %s %s %s %s', request.remote_addr, request.method, request.scheme, request.full_path, response.status)
    return response


if __name__ == "__main__":
    LOG_PATH = os.environ.get("F7T_LOG_PATH", '/var/log').strip('\'"')
    # timed rotation: 1 (interval) rotation per day (when="D")
    logHandler = TimedRotatingFileHandler(f'{LOG_PATH}/compute.log', when='D', interval=1)

    logFormatter = LogRequestFormatter('%(asctime)s,%(msecs)d %(thread)s [%(TID)s] %(levelname)-8s [%(filename)s:%(lineno)d] %(message)s',
                                     '%Y-%m-%dT%H:%M:%S')
    logHandler.setFormatter(logFormatter)

    # get app log (Flask+werkzeug+python)
    logger = logging.getLogger()

    # set handler to logger
    logger.addHandler(logHandler)
    logging.getLogger().setLevel(logging.INFO)

    if USE_SSL:
        app.run(debug=debug, host='0.0.0.0', port=COMPUTE_PORT, ssl_context=(SSL_CRT, SSL_KEY))
    else:
        app.run(debug=debug, host='0.0.0.0', port=COMPUTE_PORT)<|MERGE_RESOLUTION|>--- conflicted
+++ resolved
@@ -319,10 +319,6 @@
 
     return control_info
 
-<<<<<<< HEAD
-
-=======
->>>>>>> 48cd7ed0
 def submit_job_path_task(headers, system_name, system_addr, fileName, job_dir, account, use_plugin, task_id):
 
     try:
@@ -354,14 +350,8 @@
 
     plugin_option = ("" if not use_plugin else SPANK_PLUGIN_OPTION)
     account_option = ("" if not account else f" --account={account} ")
-<<<<<<< HEAD
+
     ID = headers.get(TRACER_HEADER, '')
-=======
-
-    ID = headers.get(TRACER_HEADER, '')
-    
-
->>>>>>> 48cd7ed0
     action=f"ID={ID} sbatch {account_option} {plugin_option} --chdir={job_dir} {scopes_parameters} -- '{fileName}'"
 
     resp = exec_remote_command(headers, system_name, system_addr, action)
@@ -542,11 +532,7 @@
         v = validate_input(account)
         if v != "":
             return jsonify(description="Invalid account", error=f"'account' {v}"), 400
-<<<<<<< HEAD
-
-=======
-    
->>>>>>> 48cd7ed0
+
     [headers, ID] = get_tracing_headers(request)
     # check if machine is accessible by user:
     resp = exec_remote_command(headers, system_name, system_addr, f"ID={ID} true")
