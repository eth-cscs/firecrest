import pytest
import requests
import os
from markers import host_environment_test
from test_globals import *

FIRECREST_URL = os.environ.get("FIRECREST_URL")
if FIRECREST_URL:
	STORAGE_URL = os.environ.get("FIRECREST_URL") + "/storage"
else:
    STORAGE_URL = os.environ.get("STORAGE_URL")


# test upload request: ask for an upload task (must throw 200 OK)
def test_post_upload_request(headers):
    data = { "sourcePath": "testsbatch.sh", "targetPath": USER_HOME }
    resp = requests.post(STORAGE_URL + "/xfer-external/upload", headers=headers, data=data)
    assert resp.status_code == 200


# Test an invalid upload task
def test_put_upload_request(headers):
    task_id = "-1"
    headers.update({"X-Task-ID": task_id})
    r = requests.put(STORAGE_URL + "/xfer-external/upload", headers=headers)
    assert r.status_code == 404


<<<<<<< HEAD
def test_download_file_not_exist(headers):
    data = { "sourcePath": "no-existing-file" }
=======
def test_download(headers):
    data = { "sourcePath": "testsbatch.sh" }
>>>>>>> 593dd928
    resp = requests.post(STORAGE_URL + "/xfer-external/download", headers=headers, data=data) 
    print(resp.json())  
    print(resp.headers)
    assert resp.status_code == 400

def test_download_file_not_allowed(headers):
    data = { "sourcePath": "/etc/hosts" }
    resp = requests.post(STORAGE_URL + "/xfer-external/download", headers=headers, data=data) 
    print(resp.json())  
    print(resp.headers)
    assert resp.status_code == 400


def test_internal_cp(headers):
    # jobName, time, stageOutJobId
    data = {"sourcePath": USER_HOME + "/testsbatch.sh", "targetPath": USER_HOME + "/testsbatch2.sh"}
    url = "{}/xfer-internal/cp".format(STORAGE_URL)
    resp = requests.post(url, headers=headers,data=data)
    assert resp.status_code == 201


def test_internal_mv(headers):
    # jobName, time, stageOutJobId
    data = {"sourcePath": USER_HOME + "/testsbatch2.sh", "targetPath": USER_HOME + "/testsbatch3.sh"}
    url = "{}/xfer-internal/mv".format(STORAGE_URL)
    resp = requests.post(url, headers=headers,data=data)
    assert resp.status_code == 201


def test_internal_rsync(headers):
    # jobName, time, stageOutJobId
    data = {"sourcePath": USER_HOME + "/", "targetPath": USER_HOME + "/"}
    url = "{}/xfer-internal/rsync".format(STORAGE_URL)
    resp = requests.post(url, headers=headers,data=data)
    assert resp.status_code == 201   


def test_internal_rm(headers):
    # jobName, time, stageOutJobId
    data = {"targetPath": USER_HOME + "/testsbatch3.sh"}
    url = "{}/xfer-internal/rm".format(STORAGE_URL)
    resp = requests.post(url, headers=headers,data=data)
    assert resp.status_code == 201   


# Test storage microservice status
@host_environment_test
def test_status():
	url = "{}/status".format(STORAGE_URL)
	resp = requests.get(url)
	assert resp.status_code == 200


if __name__ == '__main__':
	pytest.main()<|MERGE_RESOLUTION|>--- conflicted
+++ resolved
@@ -25,14 +25,8 @@
     r = requests.put(STORAGE_URL + "/xfer-external/upload", headers=headers)
     assert r.status_code == 404
 
-
-<<<<<<< HEAD
 def test_download_file_not_exist(headers):
     data = { "sourcePath": "no-existing-file" }
-=======
-def test_download(headers):
-    data = { "sourcePath": "testsbatch.sh" }
->>>>>>> 593dd928
     resp = requests.post(STORAGE_URL + "/xfer-external/download", headers=headers, data=data) 
     print(resp.json())  
     print(resp.headers)
