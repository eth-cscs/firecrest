import pytest
import requests
import os
from markers import host_environment_test
from test_globals import *
import time

FIRECREST_URL = os.environ.get("FIRECREST_URL")
if FIRECREST_URL:
	STORAGE_URL = os.environ.get("FIRECREST_URL") + "/storage"    
else:
    STORAGE_URL = os.environ.get("F7T_STORAGE_URL")

### SSL parameters
USE_SSL = os.environ.get("F7T_USE_SSL", False)
SSL_CRT = os.environ.get("F7T_SSL_CRT", "")
SSL_PATH = "../../../deploy/test-build"


# test upload request: ask for an upload task (must throw 200 OK)
def test_post_upload_request(headers):
    data = { "sourcePath": "testsbatch.sh", "targetPath": USER_HOME }
    resp = requests.post(STORAGE_URL + "/xfer-external/upload", headers=headers, data=data, verify= (f"{SSL_PATH}{SSL_CRT}" if USE_SSL else False))
    assert resp.status_code == 201

def test_download_file_not_exist(headers):
    data = { "sourcePath": "no-existing-file" }
    resp = requests.post(STORAGE_URL + "/xfer-external/download", headers=headers, data=data, verify= (f"{SSL_PATH}{SSL_CRT}" if USE_SSL else False)) 
    print(resp.json())  
    print(resp.headers)
    assert resp.status_code == 400

def test_download_file_not_allowed(headers):
    data = { "sourcePath": "/srv/f7t/test_sbatch_forbidden.sh" }
    resp = requests.post(STORAGE_URL + "/xfer-external/download", headers=headers, data=data, verify= (f"{SSL_PATH}{SSL_CRT}" if USE_SSL else False)) 
    print(resp.json())  
    print(resp.headers)
    assert resp.status_code == 400

def test_download_dir_not_allowed(headers):
    data = { "sourcePath": "/srv/f7t" }
    resp = requests.post(STORAGE_URL + "/xfer-external/download", headers=headers, data=data, verify= (f"{SSL_PATH}{SSL_CRT}" if USE_SSL else False)) 
    print(resp.json())  
    print(resp.headers)
    assert resp.status_code == 400


def test_internal_cp(headers):
<<<<<<< HEAD
    # jobName, time, stageOutJobId    
    data = {"sourcePath": "/srv/f7t/test_sbatch.sh", "targetPath": USER_HOME + "/testsbatch2.sh"}
=======
    # jobName, time, stageOutJobId
    data = {"sourcePath": USER_HOME + "/testsbatch.sh", "targetPath": USER_HOME + "/testsbatch2.sh", "account": "test"}
>>>>>>> 2bc46007
    url = "{}/xfer-internal/cp".format(STORAGE_URL)
    resp = requests.post(url, headers=headers,data=data, verify= (f"{SSL_PATH}{SSL_CRT}" if USE_SSL else False))
    assert resp.status_code == 201


def test_internal_mv(headers):    
    # jobName, time, stageOutJobId
    data = {"sourcePath": "/srv/f7t/test_sbatch_mv.sh", "targetPath": USER_HOME + "/testsbatch3.sh"}
    url = "{}/xfer-internal/mv".format(STORAGE_URL)
    resp = requests.post(url, headers=headers,data=data, verify= (f"{SSL_PATH}{SSL_CRT}" if USE_SSL else False))
    assert resp.status_code == 201


def test_internal_rsync(headers):
    # jobName, time, stageOutJobId
    data = {"sourcePath": USER_HOME + "/", "targetPath": USER_HOME + "/"}
    url = "{}/xfer-internal/rsync".format(STORAGE_URL)
    resp = requests.post(url, headers=headers,data=data, verify= (f"{SSL_PATH}{SSL_CRT}" if USE_SSL else False))
    assert resp.status_code == 201   


def test_internal_rm(headers):
    # jobName, time, stageOutJobId
    data = {"targetPath": "/srv/f7t/test_sbatch_rm.sh"}
    
    url = "{}/xfer-internal/rm".format(STORAGE_URL)
    resp = requests.post(url, headers=headers,data=data, verify= (f"{SSL_PATH}{SSL_CRT}" if USE_SSL else False))
    assert resp.status_code == 201   

def test_internal_rm_err(headers):
    # jobName, time, stageOutJobId
    data = {"targetPath": "/srv/f7t/test_sbatch_forbidden.sh"}
    
    url = "{}/xfer-internal/rm".format(STORAGE_URL)
    resp = requests.post(url, headers=headers,data=data, verify= (f"{SSL_PATH}{SSL_CRT}" if USE_SSL else False))
    assert resp.status_code == 400


# Test storage microservice status
@host_environment_test
def test_status():
	url = "{}/status".format(STORAGE_URL)
	resp = requests.get(url, verify= (f"{SSL_PATH}{SSL_CRT}" if USE_SSL else False))
	assert resp.status_code == 200


if __name__ == '__main__':
	pytest.main()<|MERGE_RESOLUTION|>--- conflicted
+++ resolved
@@ -46,13 +46,8 @@
 
 
 def test_internal_cp(headers):
-<<<<<<< HEAD
-    # jobName, time, stageOutJobId    
-    data = {"sourcePath": "/srv/f7t/test_sbatch.sh", "targetPath": USER_HOME + "/testsbatch2.sh"}
-=======
     # jobName, time, stageOutJobId
     data = {"sourcePath": USER_HOME + "/testsbatch.sh", "targetPath": USER_HOME + "/testsbatch2.sh", "account": "test"}
->>>>>>> 2bc46007
     url = "{}/xfer-internal/cp".format(STORAGE_URL)
     resp = requests.post(url, headers=headers,data=data, verify= (f"{SSL_PATH}{SSL_CRT}" if USE_SSL else False))
     assert resp.status_code == 201
