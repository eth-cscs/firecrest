--- conflicted
+++ resolved
@@ -107,114 +107,6 @@
 
 app = Flask(__name__)
 
-<<<<<<< HEAD
-=======
-# checks if path is valid for upload/download file process
-# 'path' should exists and be accesible to the user
-#
-# * for download the sourcePath should be a file that you can read 
-def check_sourcePath(path, auth_header, system_name, system_addr):
-
-    # checks user accessibility to path using touch
-    # -r parameter is to not modify timestamp of the file (by modifiying for the same file's timestamp)
-    action = f"touch -r {path} {path}"
-
-    retval = exec_remote_command(auth_header,system_name,system_addr,action)
-
-    app.logger.info(retval)
-
-    if retval["error"] != 0:
-        error_str=retval["msg"]
-
-        if retval["error"] == 113:
-            return {"result":False, "headers":{"X-Machine-Not-Available":"Machine is not available"} }
-            
-
-        if retval["error"] == 124:
-            return {"result":False, "headers":{"X-Timeout": "Command has finished with timeout signal"}}
-            
-
-        # error no such file
-        if in_str(error_str,"No such file"):
-            return {"result":False, "headers":{"X-Invalid-Path": "{path} is an invalid path.".format(path=path)}}
-                
-
-        # permission denied
-        if in_str(error_str,"Permission denied") or in_str(error_str,"OPENSSH"):
-            return {"result":False, "headers":{"X-Permission-Denied": "User does not have permissions to access machine or path"}}
-            
-
-        return {"result":False, "headers":{"X-Error": retval["msg"]}}
-
-    # checks using ls -ld of the path (-d is used for listing dir info not its content)
-    action = f"ls -ld {path}"
-
-    retval = exec_remote_command(auth_header,system_name,system_addr,action)
-
-    is_dir = retval["msg"][0]
-    if is_dir ==  "d":
-        return {"result":False, "headers":{"X-A-Directory": "{path} is a directory, can't download directories".format(path=path)}}
-
-
-    return {"result":True}
-
-
-    
-# checks if path is valid for upload/download file process
-# 'path' should exists and be accesible to the user
-#
-# * for upload the targetPath should be a directory where you can write
-def check_targetPath(path, auth_header, system_name, system_addr):
-
-    # create an empty file for testing path accesibility
-    # test file is a hidden file and has a timestamp in order to not overwrite other files created by user
-    # after this, file should be deleted
-
-    
-    timestamp = datetime.datetime.today().strftime("%Y-%m-%dT%H:%M:%S.%f")
-    # using a hash 
-    hashedTS  =  md5()
-    hashedTS.update(timestamp.encode("utf-8"))
-
-    tempFileName = f".firecrest.{hashedTS.hexdigest()}"
-
-    action = f"touch -- {path}/{tempFileName}"
-
-    retval = exec_remote_command(auth_header,system_name,system_addr,action)
-
-    app.logger.info(retval)
-
-    if retval["error"] != 0:
-        error_str=retval["msg"]
-
-        if retval["error"] == 113:
-            return {"result":False, "headers":{"X-Machine-Not-Available":"Machine is not available"} }
-
-        if retval["error"] == 124:
-            return {"result":False, "headers":{"X-Timeout": "Command has finished with timeout signal"}}
-
-        # error no such file
-        if in_str(error_str,"No such file"):
-            return {"result":False, "headers":{"X-Invalid-Path": "{path} is an invalid path.".format(path=path)}}
-
-        # permission denied
-        if in_str(error_str,"Permission denied") or in_str(error_str,"OPENSSH"):
-            return {"result":False, "headers":{"X-Permission-Denied": "User does not have permissions to access machine or path"}}
-
-        # not a directory
-        if in_str(error_str,"Not a directory"):
-            return {"result":False, "headers":{"X-Not-A-Directory": "{path} is not a directory".format(path=path)}}
-
-        return {"result":False, "headers":{"X-Error": retval["msg"]}}    
-
-    # delete test file created
-    action = f"rm -- {path}/{tempFileName}"
-    retval = exec_remote_command(auth_header,system_name,system_addr,action)
-
-
-    return {"result":True}
-
->>>>>>> c857fb7c
 def file_to_str(fileName):
 
     str_file = ""
@@ -450,11 +342,8 @@
         return data, 400
 
     # checks if sourcePath is a valid path
-<<<<<<< HEAD
     check = is_valid_file(sourcePath, auth_header, system)
-=======
-    check = check_sourcePath(sourcePath, auth_header, system_name, system_addr)
->>>>>>> c857fb7c
+
 
     if not check["result"]:
         return jsonify(description="sourcePath error"), 400, check["headers"]
@@ -624,17 +513,11 @@
         data = jsonify(error="Source path not set in request")
         return data, 400
 
-<<<<<<< HEAD
     # checks if sourcePath is a valid path
     check = is_valid_dir(targetPath, auth_header, system)
-=======
-    # checks if targetPath is a valid path
-    check = check_targetPath(targetPath, auth_header, system_name, system_addr)
->>>>>>> c857fb7c
 
     if not check["result"]:
         return jsonify(description="sourcePath error"), 400, check["headers"]
-
 
     # obtain new task from Tasks microservice
     task_id = create_task(auth_header,service="storage")
