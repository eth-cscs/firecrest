--- conflicted
+++ resolved
@@ -85,11 +85,7 @@
 
         query_url = f"{self.priv_url}?format=json"
 
-<<<<<<< HEAD
         logger.info(f"Storage URL: {query_url}")
-=======
-        logging.info(f"Storage URL: {query_url}")
->>>>>>> 42dfff7c
 
         try:
             # check token validation
@@ -133,19 +129,11 @@
         header = {"X-Auth-Token": self.auth}
         url = f"{self.priv_url}/{containername}"
 
-<<<<<<< HEAD
-        logger.info("Container URL: " + url)
+        logger.info(f"Container URL: {url}")
 
         ret = requests.get(url, headers=header)
         if ret.status_code == 200:
-            logger.info("container {containername} exists".format(containername=containername))
-=======
-        logging.info(f"Container URL: {url}")
-
-        ret = requests.get(url, headers=header)
-        if ret.status_code == 200:
-            logging.info(f"Container {containername} exists")
->>>>>>> 42dfff7c
+            logger.info(f"Container {containername} exists")
             return True
 
         return False
@@ -155,11 +143,7 @@
     def create_container(self,containername):
         url = f"{self.priv_url}/{containername}"
 
-<<<<<<< HEAD
-        logger.info("Container name: %s" % containername)
-=======
-        logging.info(f"Creating container '{containername}'")
->>>>>>> 42dfff7c
+        logger.info(f"Creating container '{containername}'")
 
         try:
 
@@ -175,21 +159,12 @@
             req = requests.put(url, headers=header)
 
             if not req.ok:
-<<<<<<< HEAD
-                logger.error(f"Couldn't create container {containername}")
+                logger.error(f"Couldn't create container '{containername}'")
                 logger.error(f"Response: {req.content}")
                 logger.error(f"Status code: {req.status_code}")
                 return -1
 
             logger.info(f"Container {containername} created succesfully")
-=======
-                logging.error(f"Couldn't create container '{containername}'")
-                logging.error(f"Response: {req.content}")
-                logging.error(f"Status code: {req.status_code}")
-                return -1
-
-            logging.info(f"Container {containername} created succesfully")
->>>>>>> 42dfff7c
             return 0
 
 
@@ -340,13 +315,8 @@
     def list_objects(self,containername,prefix=None):
         # object_prefix = "{prefix}/{objectname}".format(prefix=prefix, objectname=objectname)
 
-<<<<<<< HEAD
-        url = f"{self.url}/{containername}"
-
-=======
         url = f"{self.priv_url}/{containername}"
         
->>>>>>> 42dfff7c
         try:
             # check token validation
             if not self.renew_token():
