#
#  Copyright (c) 2019-2021, ETH Zurich. All rights reserved.
#
#  Please, refer to the LICENSE file in the root directory.
#  SPDX-License-Identifier: BSD-3-Clause
#
import logging
import os
import jwt
import stat
import datetime
import hashlib
import tempfile
import json
import functools
from flask import request, jsonify
import requests
import urllib
import base64
import io
import time

debug = os.environ.get("F7T_DEBUG_MODE", None)

AUTH_HEADER_NAME = 'Authorization'

realm_pubkey=os.environ.get("F7T_REALM_RSA_PUBLIC_KEY", '')
if realm_pubkey != '':
    # headers are inserted here, must not be present
    realm_pubkey = realm_pubkey.strip('\'"')   # remove '"'
    realm_pubkey = '-----BEGIN PUBLIC KEY-----\n' + realm_pubkey + '\n-----END PUBLIC KEY-----'
    realm_pubkey_type = os.environ.get("F7T_REALM_RSA_TYPE").strip('\'"')

AUTH_AUDIENCE = os.environ.get("F7T_AUTH_TOKEN_AUD", '').strip('\'"')
ALLOWED_USERS = os.environ.get("F7T_AUTH_ALLOWED_USERS", '').strip('\'"').split(";")
AUTH_REQUIRED_SCOPE = os.environ.get("F7T_AUTH_REQUIRED_SCOPE", '').strip('\'"')

AUTH_ROLE = os.environ.get("F7T_AUTH_ROLE", '').strip('\'"')


CERTIFICATOR_URL = os.environ.get("F7T_CERTIFICATOR_URL")
TASKS_URL = os.environ.get("F7T_TASKS_URL")

F7T_SSH_CERTIFICATE_WRAPPER = os.environ.get("F7T_SSH_CERTIFICATE_WRAPPER", None)

# OPA endpoint
OPA_USE = os.environ.get("F7T_OPA_USE",False)
OPA_URL = os.environ.get("F7T_OPA_URL","http://localhost:8181").strip('\'"')
POLICY_PATH = os.environ.get("F7T_POLICY_PATH","v1/data/f7t/authz").strip('\'"')

### SSL parameters
USE_SSL = os.environ.get("F7T_USE_SSL", False)
SSL_CRT = os.environ.get("F7T_SSL_CRT", "")
SSL_KEY = os.environ.get("F7T_SSL_KEY", "")

logging.getLogger().setLevel(logging.INFO)
logging.basicConfig(format='%(asctime)s,%(msecs)d %(levelname)-8s [%(filename)s:%(lineno)d] %(message)s',datefmt='%Y-%m-%d:%H:%M:%S',level=logging.INFO)


# checks JWT from Keycloak, optionally validates signature. It only receives the content of header's auth pair (not key:content)
def check_header(header):
    if debug:
        logging.info('debug: cscs_api_common: check_header: ' + header)

    # header = "Bearer ey...", remove first 7 chars
    try:
        if realm_pubkey == '':
            if not debug:
                logging.warning("WARNING: cscs_api_common: check_header: REALM_RSA_PUBLIC_KEY is empty, JWT tokens are NOT verified, setup is not set to debug.")
            decoded = jwt.decode(header[7:], verify=False)
        else:
            if AUTH_AUDIENCE == '':
                decoded = jwt.decode(header[7:], realm_pubkey, algorithms=realm_pubkey_type, options={'verify_aud': False})
            else:
                decoded = jwt.decode(header[7:], realm_pubkey, algorithms=realm_pubkey_type, audience=AUTH_AUDIENCE)
       
        if AUTH_REQUIRED_SCOPE != "":
            if AUTH_REQUIRED_SCOPE not in decoded["scope"].split():
                return False
        
        return True

    except jwt.exceptions.InvalidSignatureError:
        logging.error("JWT invalid signature", exc_info=True)
    except jwt.ExpiredSignatureError:
        logging.error("JWT token has expired", exc_info=True)
    except jwt.InvalidAudienceError:
        logging.error("JWT token invalid audience", exc_info=True)
    except jwt.exceptions.InvalidAlgorithmError:
        logging.error("JWT invalid signature algorithm", exc_info=True)
    except Exception:
        logging.error("Bad header or JWT, general exception raised", exc_info=True)

    return False

# returns username
def get_username(header):
    if debug:
        logging.info('debug: cscs_api_common: get_username: ' + header)
    # header = "Bearer ey...", remove first 7 chars
    try:
        if realm_pubkey == '':
            decoded = jwt.decode(header[7:], verify=False)
        else:
            decoded = jwt.decode(header[7:], realm_pubkey, algorithms=realm_pubkey_type, options={'verify_aud': False})
        # check if it's a service account token
        try:
            if AUTH_ROLE in decoded["realm_access"]["roles"]: 

                clientId = decoded["clientId"]
                username = decoded["resource_access"][clientId]["roles"][0]
                return username
            return decoded['preferred_username']
        except Exception:
            return decoded['preferred_username']

    except jwt.exceptions.InvalidSignatureError:
        logging.error("JWT invalid signature", exc_info=True)
    except jwt.ExpiredSignatureError:
        logging.error("JWT token has expired", exc_info=True)
    except jwt.InvalidAudienceError:
        logging.error("JWT token invalid audience", exc_info=True)
    except jwt.exceptions.InvalidAlgorithmError:
        logging.error("JWT invalid signature algorithm", exc_info=True)
    except Exception:
        logging.error("Bad header or JWT, general exception raised", exc_info=True)

    return None

# function to check if pattern is in string
def in_str(stringval,words):
    try:
        stringval.index(words)
        return True
    except ValueError:
        return False


# SSH certificates creation
# returns pub key certificate name
def create_certificate(auth_header, cluster_name, cluster_addr,  command=None, options=None, exp_time=None):
    """
    Args:
      cluster_name = public name of system to be executed
      cluster_addr = private DNS or IP of the system
      command = command to be executed with the certificate (required)
      option = parameters and options to be executed with {command}
      exp_time = expiration time for SSH certificate
    """

    if debug:
        username = get_username(auth_header)
        logging.info(f"Create certificate for user {username}")

    reqURL = f"{CERTIFICATOR_URL}/?cluster={cluster_name}&addr={cluster_addr}"

    if command:
        logging.info(f"\tCommand: {command}")
        reqURL += "&command=" + base64.urlsafe_b64encode(command.encode()).decode()
        if options:
            logging.info(f"\tOptions: {options}")
            reqURL += "&option=" + base64.urlsafe_b64encode(options.encode()).decode()
            if exp_time:
                logging.info(f"\tExpiration: {exp_time} [s]")
                reqURL += f"&exptime={exp_time}"
    else:
        logging.error('Tried to create certificate without command')
        return [None, 1, 'Internal error']

    logging.info(f"Request: {reqURL}")

    try:
        resp = requests.get(reqURL, headers={AUTH_HEADER_NAME: auth_header}, verify= (SSL_CRT if USE_SSL else False) )

        if not resp.ok:
            return [None, resp.status_code, resp.json()["description"]]

        jcert = resp.json()

        # create temp dir to store certificate for this request
        td = tempfile.mkdtemp(prefix="dummy")

        os.symlink(os.getcwd() + "/user-key.pub", td + "/user-key.pub")  # link on temp dir
        os.symlink(os.getcwd() + "/user-key", td + "/user-key")  # link on temp dir
        certf = open(td + "/user-key-cert.pub", 'w')
        certf.write(jcert["certificate"])
        certf.close()
        # stat.S_IRUSR -> owner has read permission
        os.chmod(td + "/user-key-cert.pub", stat.S_IRUSR)

        # keys: [pub_cert, pub_key, priv_key, temp_dir]
        return [td + "/user-key-cert.pub", td + "/user-key.pub", td + "/user-key", td]
    except requests.exceptions.SSLError as ssle:
        logging.error(f"(-2) -> {ssle.strerror}")
        return [None, -2, ssle.strerror]
    except IOError as ioe:
        logging.error(f"({ioe.errno}) -> {ioe.strerror}", exc_info=True)
        return [None, ioe.errno, ioe.strerror]
    except Exception as e:
        logging.error(f"({type(e)}) -> {e}", exc_info=True)
        return [None, -1, e]



# execute remote commands with Paramiko:
def exec_remote_command(auth_header, system_name, system_addr, action, file_transfer=None, file_content=None):

    import paramiko, socket

    logging.info('debug: cscs_common_api: exec_remote_command: system name: ' + system_name + '  -  action: ' + action)

    if file_transfer == "storage_cert":
        # storage is using a previously generated cert, save cert list from content
        # cert_list: list of 4 elements that contains
        #   [0] path to the public certificate
        #   [1] path to the public key for user
        #   [2] path to the priv key for user
        #   [3] path to the dir containing 3 previous files
        cert_list = file_content
        username = auth_header
    else:
        # get certificate:
        # if OK returns: [pub_cert, pub_key, priv_key, temp_dir]
        # if FAILED returns: [None, errno, strerror]
        cert_list = create_certificate(auth_header, system_name, system_addr, command=action)

        if cert_list[0] == None:
            result = {"error": cert_list[1], "msg": cert_list[2]}
            return result

        username = get_username(auth_header)


    [pub_cert, pub_key, priv_key, temp_dir] = cert_list

    # -------------------
    # remote exec with paramiko
    try:
        client = paramiko.SSHClient()
        client.set_missing_host_key_policy(paramiko.AutoAddPolicy())

        ipaddr = system_addr.split(':')
        host = ipaddr[0]
        if len(ipaddr) == 1:
            port = 22
        else:
            port = int(ipaddr[1])

        client.connect(hostname=host, port=port,
                       username=username,
                       key_filename=pub_cert,
                       allow_agent=False,
                       look_for_keys=False,
                       timeout=10)
        logging.info(f"F7T_SSH_CERTIFICATE_WRAPPER: {F7T_SSH_CERTIFICATE_WRAPPER}")
        if F7T_SSH_CERTIFICATE_WRAPPER:
            # read cert to send it as a command to the server
            with open(pub_cert, 'r') as cert_file:
               cert = cert_file.read().rstrip("\n")  # remove newline at the end
            action = cert

        stdin, stdout, stderr = client.exec_command(action)

        if file_transfer == "upload":
            # uploads use "cat", so write to stdin
            stdin.channel.sendall(file_content)
            stdin.channel.shutdown_write()
            #stdin.channel.close()

        output = ""
        error = ""
        finished = 0

        stderr_errno = -2
        stdout_errno = -2
        stderr_errda = ""
        stdout_errda = ""

        
	# poll process status since directly using recv_exit_status() could result
        # in a permanent hang when remote output is larger than the current Transport or session’s window_size 
        while True:
            if stderr.channel.exit_status_ready():
                logging.info("stderr channel exit status ready") 
                stderr_errno = stderr.channel.recv_exit_status()
                endtime = time.time() + 30
                eof_received = True
                while not stderr.channel.eof_received:
                    # time.sleep(0.5)
                    if time.time() > endtime:
                        stderr.channel.close()
                        eof_received = False
                        break
                if eof_received:
                    error = "".join(stderr.readlines())
                    # error = stderr.read()
                    # clean "tput: No ..." lines at error output
                    stderr_errda = clean_err_output(error)
                break
            # else:
            #     time.sleep(5)

        #for i in range(0,10):
        while True:
            if stdout.channel.exit_status_ready():
                logging.info("stdout channel exit status ready") 
                stdout_errno = stdout.channel.recv_exit_status()
                endtime = time.time() + 30
                eof_received = True
                while not stdout.channel.eof_received:
                    # time.sleep(0.5)
                    if time.time() > endtime:
                        stdout.channel.close()
                        eof_received = False
                        break
                if eof_received:                    
                    output = "".join(stdout.readlines())
                    # error = stderr.read() it hangs
                    # clean "tput: No ..." lines at error output
                    stdout_errda = clean_err_output(output)
                break
            # else:
            #     time.sleep(5)


        if file_transfer == "download":
            outlines = output
        else:
            # replace newlines with $ for parsing
            outlines = output.replace('\n', '$')[:-1]

        logging.info(f"sdterr: ({stderr_errno}) --> {stderr_errda}")
        logging.info(f"stdout: ({stdout_errno}) --> {stdout_errda}")
        logging.info(f"sdtout: ({stdout_errno}) --> {outlines}")

        # TODO: change precedence of error, because in /xfer-external/download this gives error and it s not an error
        if stderr_errno == 0:
<<<<<<< HEAD
            if stderr_errda and not (in_str(stderr_errda,"Could not chdir to home directory") or in_str(stderr_errda,"scancel: Terminating job")):
                result = {"error": 1, "msg": stderr_errda}
=======
            if stderr_errda and not in_str(stderr_errda,"Could not chdir to home directory"):
                result = {"error": 0, "msg": stderr_errda}
            elif in_str(stdout_errda, "No such file"): # in case that error is 0 and the msg is on the stdout (like with some file)
                result = {"error": 1, "msg": stdout_errda} 
            elif in_str(stdout_errda, "no read permission"): # in case that error is 0 and the msg is on the stdout (like with some file)
                result = {"error": 1, "msg": stdout_errda} 
            elif in_str(stdout_errda, "cannot open"): # in case that error is 0 and the msg is on the stdout (like with some file)
                result = {"error": 1, "msg": stdout_errda} 
>>>>>>> 09f9cc3b
            else:
                result = {"error": 0, "msg": outlines}
        elif stderr_errno > 0:
            result = {"error": stderr_errno, "msg": stderr_errda}
        elif len(stderr_errda) > 0:
            result = {"error": 1, "msg": stderr_errda}
        elif stdout_errno == -2:
            result = {"error": -2, "msg": "Receive ready timeout exceeded"}
        elif stderr_errno == -1:
            result = {"error": -1, "msg": "No exit status was provided by the server"}
        

    # first if paramiko exception raise
    except paramiko.ssh_exception.NoValidConnectionsError as e:
        logging.error(type(e), exc_info=True)
        if e.errors:
            for k, v in e.errors.items():
                logging.error(f"errorno: {v.errno}")
                logging.error(f"strerr: {v.strerror}")
                result = {"error": v.errno, "msg": v.strerror}

    except socket.gaierror as e:
        logging.error(type(e), exc_info=True)
        logging.error(e.errno)
        logging.error(e.strerror)
        result = {"error": e.errno, "msg": e.strerror}

    except paramiko.ssh_exception.SSHException as e:
        logging.error(type(e), exc_info=True)
        logging.error(e)
        result = {"error": 1, "msg": str(e)}

    # second: time out
    except socket.timeout as e:
        logging.error(type(e), exc_info=True)
        # timeout has not errno
        logging.error(e)
        result = {"error": 1, "msg": e.strerror}

    except Exception as e:
        logging.error(type(e), exc_info=True)
        result = {"error": 1, "msg": str(e)}

    finally:
        client.close()
        os.remove(pub_cert)
        os.remove(pub_key)
        os.remove(priv_key)
        os.rmdir(temp_dir)

<<<<<<< HEAD
    logging.info(f"Returned: ({result['error']}) {result['msg']}")
=======
    logging.info(f"Result: status_code {result['error']} -> {result['msg']}")
>>>>>>> 09f9cc3b
    return result


# clean TERM errors on stderr
# resaon: some servers produces this error becuase don't set a TERM
def clean_err_output(tex):
    lines = ""

    # python3 tex comes as a byte object, needs to be decoded to a str
    #tex = tex.decode('utf-8')

    for t in tex.split('\n'):
        if t != 'tput: No value for $TERM and no -T specified':
            lines += t

    return lines


def parse_io_error(retval, operation, path):
    """
    As command ended with error, create message to return to user
    Args: retval (from exec_remote_command)
          operation, path:
    return:
        jsonify('error message'), error_code (4xx), optional_header
    """
    header = ''
    if retval["error"] == 13:
        # IOError 13: Permission denied
        header = {"X-Permission-Denied": "User does not have permissions to access machine or paths"}
    elif retval["error"] == 2:
        # IOError 2: no such file
        header = {"X-Invalid-Path": f"{path} is invalid."}
    elif retval["error"] == -2:
        # IOError -2: name or service not known
        header = {"X-Machine-Not-Available": "Machine is not available"}
    elif retval["error"] == 118:
        header = {"X-Permission-Denied": "Internal SSH error"}
    elif in_str(retval["msg"],"Permission") or in_str(retval["msg"],"OPENSSH"):
        header = {"X-Permission-Denied": "User does not have permissions to access machine or paths"}

    return jsonify(description = f"Failed to {operation}"), 400, header



# function to call create task entry API in Queue FS, returns task_id for new task
def create_task(auth_header,service=None):

    # returns {"task_id":task_id}
    # first try to get up task microservice:
    try:
        # X-Firecrest-Service: service that created the task
        req = requests.post(f"{TASKS_URL}/",
                           headers={AUTH_HEADER_NAME: auth_header, "X-Firecrest-Service":service}, verify=(SSL_CRT if USE_SSL else False))

    except requests.exceptions.ConnectionError as e:
        logging.error(type(e), exc_info=True)
        logging.error(e)
        return -1

    if req.status_code != 201:
        return -1

    logging.info(json.loads(req.content))
    resp = json.loads(req.content)
    task_id = resp["hash_id"]

    return task_id


# function to call update task entry API in Queue FS
def update_task(task_id, auth_header, status, msg = None, is_json=False):

    logging.info(f"Update {TASKS_URL}/{task_id} -> status: {status}")    

    if is_json:
        data = {"status": status, "msg": msg}
        req = requests.put(f"{TASKS_URL}/{task_id}",
                            json=data, headers={AUTH_HEADER_NAME: auth_header}, verify=(SSL_CRT if USE_SSL else False))
    else:
        data = {"status": status, "msg": msg}
        req = requests.put(f"{TASKS_URL}/{task_id}",
                            data=data, headers={AUTH_HEADER_NAME: auth_header}, verify=(SSL_CRT if USE_SSL else False))

    resp = json.loads(req.content)

    return resp

# function to call update task entry API in Queue FS
def expire_task(task_id,auth_header,service):

    logging.info(f"{TASKS_URL}/expire/{task_id}")


    req = requests.post(f"{TASKS_URL}/expire/{task_id}",
                            headers={AUTH_HEADER_NAME: auth_header, "X-Firecrest-Service": service}, verify=(SSL_CRT if USE_SSL else False))

    # resp = json.loads(req.content)

    if not req.ok:
        logging.info(req.json())
        return False

    return True

    
    

# function to check task status:
def get_task_status(task_id,auth_header):

    logging.info(f"{TASKS_URL}/{task_id}")

    try:
        retval = requests.get(f"{TASKS_URL}/{task_id}",
                           headers={AUTH_HEADER_NAME: auth_header}, verify=(SSL_CRT if USE_SSL else False))

        if retval.status_code != 200:
            return -1

        data = retval.json()
        logging.info(data["task"]["status"])

        try:
            return data["task"]["status"]
        except KeyError as e:
            logging.error(e)
            return -1

    except requests.exceptions.ConnectionError as e:
        logging.error(type(e), exc_info=True)
        logging.error(e)
        return -1


# checks if {path} is a valid file (exists and user in {auth_header} has read permissions)
def is_valid_file(path, auth_header, system_name, system_addr):

    # checks user accessibility to path using head command with 0 bytes
    action = f"head -c 1 -- {path} > /dev/null"

    retval = exec_remote_command(auth_header,system_name, system_addr,action)

    logging.info(retval)

    if retval["error"] != 0:
        error_str=retval["msg"]

        if retval["error"] == 113:
            return {"result":False, "headers":{"X-Machine-Not-Available":"Machine is not available"} }
            

        if retval["error"] == 124:
            return {"result":False, "headers":{"X-Timeout": "Command has finished with timeout signal"}}
            

        # error no such file
        if in_str(error_str,"No such file"):
            return {"result":False, "headers":{"X-Invalid-Path": "{path} is an invalid path.".format(path=path)}}
                

        # permission denied
        if in_str(error_str,"Permission denied") or in_str(error_str,"OPENSSH"):
            return {"result":False, "headers":{"X-Permission-Denied": "User does not have permissions to access machine or path"}}

        if in_str(error_str, "directory"):
            return {"result":False, "headers":{"X-A-Directory": "{path} is a directory".format(path=path)}}  

        return {"result":False, "headers":{"X-Error": retval["msg"]}}

    return {"result":True}


    
# checks if {path} is a valid directory
# 'path' should exists and be accesible to the user (write permissions)
#
def is_valid_dir(path, auth_header, system_name, system_addr):

    # create an empty file for testing path accesibility
    # test file is a hidden file and has a timestamp in order to not overwrite other files created by user
    # after this, file should be deleted

    
    timestamp = datetime.datetime.today().strftime("%Y-%m-%dT%H:%M:%S.%f")
    # using a hash 
    hashedTS  =  hashlib.md5()
    hashedTS.update(timestamp.encode("utf-8"))

    tempFileName = f".firecrest.{hashedTS.hexdigest()}"

    action = f"touch -- {path}/{tempFileName}"

    retval = exec_remote_command(auth_header,system_name, system_addr,action)

    logging.info(retval)

    if retval["error"] != 0:
        error_str=retval["msg"]

        if retval["error"] == 113:
            return {"result":False, "headers":{"X-Machine-Not-Available":"Machine is not available"} }

        if retval["error"] == 124:
            return {"result":False, "headers":{"X-Timeout": "Command has finished with timeout signal"}}

        # error no such file
        if in_str(error_str,"No such file"):
            return {"result":False, "headers":{"X-Invalid-Path": "{path} is an invalid path.".format(path=path)}}

        # permission denied
        if in_str(error_str,"Permission denied") or in_str(error_str,"OPENSSH"):
            return {"result":False, "headers":{"X-Permission-Denied": "User does not have permissions to access machine or path"}}

        # not a directory
        if in_str(error_str,"Not a directory"):
            return {"result":False, "headers":{"X-Not-A-Directory": "{path} is not a directory".format(path=path)}}

        return {"result":False, "headers":{"X-Error": retval["msg"]}}    

    # delete test file created
    action = f"rm -- {path}/{tempFileName}"
    retval = exec_remote_command(auth_header,system_name, system_addr,action)


    return {"result":True}


# wrapper to check if AUTH header is correct
# decorator use:
#
# @app.route("/endpoint", methods=["GET","..."])
# @check_auth_header
# def function_that_check_header():
# .....
def check_auth_header(func):
    @functools.wraps(func)
    def wrapper_check_auth_header(*args, **kwargs):
        try:
            auth_header = request.headers[AUTH_HEADER_NAME]
        except KeyError:
            logging.error("No Auth Header given")
            return jsonify(description="No Auth Header given"), 401
        if not check_header(auth_header):
            return jsonify(description="Invalid header"), 401

        return func(*args, **kwargs)
    return wrapper_check_auth_header


# check user authorization on endpoint
# using Open Policy Agent
# 
# use:
# check_user_auth(username,system)
def check_user_auth(username,system):

    # check if OPA is active
    if OPA_USE:
        try: 
            input = {"input":{"user": f"{username}", "system": f"{system}"}}
            #resp_opa = requests.post(f"{OPA_URL}/{POLICY_PATH}", json=input)
            logging.info(f"{OPA_URL}/{POLICY_PATH}")

            resp_opa = requests.post(f"{OPA_URL}/{POLICY_PATH}", json=input)

            logging.info(resp_opa.content)

            if resp_opa.json()["result"]["allow"]:
                logging.info(f"User {username} authorized by OPA")
                return {"allow": True, "description":f"User {username} authorized", "status_code": 200 }
            else:
                logging.error(f"User {username} NOT authorized by OPA")
                return {"allow": False, "description":f"User {username} not authorized in {system}", "status_code": 401}                
        except requests.exceptions.RequestException as e:
            logging.error(e.args)
            return {"allow": False, "description":"Authorization server error", "status_code": 404} 
    
    return {"allow": True, "description":"Authorization method not active", "status_code": 200 }


# Checks each paramiko command output on a error execution
# error_str: strerr (or strout) of the command
# error_code: errno of the command
# service_msg: service output in the "description" json response
def check_command_error(error_str, error_code, service_msg):

    if error_code == -2:
        header = {"X-Machine-Not-Available": "Machine is not available"}
        return {"description": service_msg, "status_code": 400, "header": header}

    if error_code == 113:
        header = {"X-Machine-Not-Available":"Machine is not available"}
        return {"description": service_msg, "status_code": 400, "header": header}

    if error_code == 124:
        header = {"X-Timeout": "Command has finished with timeout signal"}
        return {"description": service_msg, "status_code": 400, "header": header}

    if error_code == 118:
        header = {"X-Error": "Command execution is not allowed in machine"}
        return {"description": service_msg, "status_code": 400, "header": header}

    # When certificate doesn't match SSH configuration
    if in_str(error_str,"OPENSSH"):
        header = {"X-Permission-Denied": "User does not have permissions to access machine"}
        return {"description": service_msg, "status_code": 400, "header": header}

    if in_str(error_str,"cannot access"):
        header={"X-Invalid-Path":"path is an invalid path"}
        return {"description": service_msg, "status_code": 400, "header": header}

    if in_str(error_str,"No such file"):
        if in_str(error_str,"cannot stat"):
            header={"X-Not-Found":"sourcePath not found"}
            return {"description": service_msg, "status_code": 400, "header": header}

        # copy: cannot create, rename: cannot move
        if in_str(error_str, "cannot create") or in_str(error_str,"cannot move"):
            header = {"X-Invalid-Path": "sourcePath and/or targetPath are invalid paths"}
            return {"description": service_msg, "status_code": 400, "header": header}

        if in_str(error_str,"cannot remove"):
            header = {"X-Invalid-Path": "path is an invalid path."}
            return {"description": service_msg, "status_code": 400, "header": header}

        header={"X-Invalid-Path":"path is an invalid path"}
        return {"description": service_msg, "status_code": 400, "header": header}

    if in_str(error_str,"cannot open"):
        header = {"X-Permission-Denied": "User does not have permissions to access path"}
        return {"description":service_msg, "status_code": 400, "header": header}

    if in_str(error_str,"Permission denied"):
        header = {"X-Permission-Denied": "User does not have permissions to access path"}
        return {"description": service_msg, "status_code": 400, "header": header}

    if in_str(error_str,"directory"):
        header = {"X-A-Directory": "path is a directory, can't checksum directories"}
        return {"description": service_msg, "status_code": 400, "header": header}
    
    # if already exists, not overwrite (-i)
    if in_str(error_str,"overwrite"):
        header = {"X-Exists": "targetPath already exists"}
        return {"description": service_msg, "status_code": 400, "header": header}

    if in_str(error_str,"not permitted"):
        header = {"X-Permission-Denied": "User does not have permissions to access path"}
        return {"description": service_msg, "status_code": 400, "header": header}

    if in_str(error_str,"invalid group"):
        header = {"X-Invalid-Group": "group is an invalid group"}
        return {"description": service_msg, "status_code": 400, "header": header}

    if in_str(error_str,"invalid user"):
        header = {"X-Invalid-Owner": "owner is an invalid user"}
        return {"description": service_msg, "status_code": 400, "header": header}
    
    if in_str(error_str, "invalid mode"):
        header = {"X-Invalid-Mode": "mode is an invalid mode"}
        return {"description": service_msg, "status_code": 400, "header": header}

    if in_str(error_str, "read permission"):
        header = {"X-Permission-Denied": "User does not have permissions to access path"}
        return {"description": service_msg, "status_code": 400, "header": header}
    header = {"X-Error": error_str}
    return {"description": service_msg, "error": error_str, "status_code": 400, "header": header}<|MERGE_RESOLUTION|>--- conflicted
+++ resolved
@@ -73,11 +73,11 @@
                 decoded = jwt.decode(header[7:], realm_pubkey, algorithms=realm_pubkey_type, options={'verify_aud': False})
             else:
                 decoded = jwt.decode(header[7:], realm_pubkey, algorithms=realm_pubkey_type, audience=AUTH_AUDIENCE)
-       
+
         if AUTH_REQUIRED_SCOPE != "":
             if AUTH_REQUIRED_SCOPE not in decoded["scope"].split():
                 return False
-        
+
         return True
 
     except jwt.exceptions.InvalidSignatureError:
@@ -105,7 +105,7 @@
             decoded = jwt.decode(header[7:], realm_pubkey, algorithms=realm_pubkey_type, options={'verify_aud': False})
         # check if it's a service account token
         try:
-            if AUTH_ROLE in decoded["realm_access"]["roles"]: 
+            if AUTH_ROLE in decoded["realm_access"]["roles"]:
 
                 clientId = decoded["clientId"]
                 username = decoded["resource_access"][clientId]["roles"][0]
@@ -276,12 +276,12 @@
         stderr_errda = ""
         stdout_errda = ""
 
-        
+
 	# poll process status since directly using recv_exit_status() could result
-        # in a permanent hang when remote output is larger than the current Transport or session’s window_size 
+        # in a permanent hang when remote output is larger than the current Transport or session’s window_size
         while True:
             if stderr.channel.exit_status_ready():
-                logging.info("stderr channel exit status ready") 
+                logging.info("stderr channel exit status ready")
                 stderr_errno = stderr.channel.recv_exit_status()
                 endtime = time.time() + 30
                 eof_received = True
@@ -303,7 +303,7 @@
         #for i in range(0,10):
         while True:
             if stdout.channel.exit_status_ready():
-                logging.info("stdout channel exit status ready") 
+                logging.info("stdout channel exit status ready")
                 stdout_errno = stdout.channel.recv_exit_status()
                 endtime = time.time() + 30
                 eof_received = True
@@ -313,7 +313,7 @@
                         stdout.channel.close()
                         eof_received = False
                         break
-                if eof_received:                    
+                if eof_received:
                     output = "".join(stdout.readlines())
                     # error = stderr.read() it hangs
                     # clean "tput: No ..." lines at error output
@@ -335,19 +335,14 @@
 
         # TODO: change precedence of error, because in /xfer-external/download this gives error and it s not an error
         if stderr_errno == 0:
-<<<<<<< HEAD
             if stderr_errda and not (in_str(stderr_errda,"Could not chdir to home directory") or in_str(stderr_errda,"scancel: Terminating job")):
                 result = {"error": 1, "msg": stderr_errda}
-=======
-            if stderr_errda and not in_str(stderr_errda,"Could not chdir to home directory"):
-                result = {"error": 0, "msg": stderr_errda}
             elif in_str(stdout_errda, "No such file"): # in case that error is 0 and the msg is on the stdout (like with some file)
-                result = {"error": 1, "msg": stdout_errda} 
+                result = {"error": 1, "msg": stdout_errda}
             elif in_str(stdout_errda, "no read permission"): # in case that error is 0 and the msg is on the stdout (like with some file)
-                result = {"error": 1, "msg": stdout_errda} 
+                result = {"error": 1, "msg": stdout_errda}
             elif in_str(stdout_errda, "cannot open"): # in case that error is 0 and the msg is on the stdout (like with some file)
-                result = {"error": 1, "msg": stdout_errda} 
->>>>>>> 09f9cc3b
+                result = {"error": 1, "msg": stdout_errda}
             else:
                 result = {"error": 0, "msg": outlines}
         elif stderr_errno > 0:
@@ -358,7 +353,7 @@
             result = {"error": -2, "msg": "Receive ready timeout exceeded"}
         elif stderr_errno == -1:
             result = {"error": -1, "msg": "No exit status was provided by the server"}
-        
+
 
     # first if paramiko exception raise
     except paramiko.ssh_exception.NoValidConnectionsError as e:
@@ -398,11 +393,7 @@
         os.remove(priv_key)
         os.rmdir(temp_dir)
 
-<<<<<<< HEAD
-    logging.info(f"Returned: ({result['error']}) {result['msg']}")
-=======
     logging.info(f"Result: status_code {result['error']} -> {result['msg']}")
->>>>>>> 09f9cc3b
     return result
 
 
@@ -476,7 +467,7 @@
 # function to call update task entry API in Queue FS
 def update_task(task_id, auth_header, status, msg = None, is_json=False):
 
-    logging.info(f"Update {TASKS_URL}/{task_id} -> status: {status}")    
+    logging.info(f"Update {TASKS_URL}/{task_id} -> status: {status}")
 
     if is_json:
         data = {"status": status, "msg": msg}
@@ -508,8 +499,8 @@
 
     return True
 
-    
-    
+
+
 
 # function to check task status:
 def get_task_status(task_id,auth_header):
@@ -553,30 +544,30 @@
 
         if retval["error"] == 113:
             return {"result":False, "headers":{"X-Machine-Not-Available":"Machine is not available"} }
-            
+
 
         if retval["error"] == 124:
             return {"result":False, "headers":{"X-Timeout": "Command has finished with timeout signal"}}
-            
+
 
         # error no such file
         if in_str(error_str,"No such file"):
             return {"result":False, "headers":{"X-Invalid-Path": "{path} is an invalid path.".format(path=path)}}
-                
+
 
         # permission denied
         if in_str(error_str,"Permission denied") or in_str(error_str,"OPENSSH"):
             return {"result":False, "headers":{"X-Permission-Denied": "User does not have permissions to access machine or path"}}
 
         if in_str(error_str, "directory"):
-            return {"result":False, "headers":{"X-A-Directory": "{path} is a directory".format(path=path)}}  
+            return {"result":False, "headers":{"X-A-Directory": "{path} is a directory".format(path=path)}}
 
         return {"result":False, "headers":{"X-Error": retval["msg"]}}
 
     return {"result":True}
 
 
-    
+
 # checks if {path} is a valid directory
 # 'path' should exists and be accesible to the user (write permissions)
 #
@@ -586,9 +577,9 @@
     # test file is a hidden file and has a timestamp in order to not overwrite other files created by user
     # after this, file should be deleted
 
-    
+
     timestamp = datetime.datetime.today().strftime("%Y-%m-%dT%H:%M:%S.%f")
-    # using a hash 
+    # using a hash
     hashedTS  =  hashlib.md5()
     hashedTS.update(timestamp.encode("utf-8"))
 
@@ -621,7 +612,7 @@
         if in_str(error_str,"Not a directory"):
             return {"result":False, "headers":{"X-Not-A-Directory": "{path} is not a directory".format(path=path)}}
 
-        return {"result":False, "headers":{"X-Error": retval["msg"]}}    
+        return {"result":False, "headers":{"X-Error": retval["msg"]}}
 
     # delete test file created
     action = f"rm -- {path}/{tempFileName}"
@@ -655,14 +646,14 @@
 
 # check user authorization on endpoint
 # using Open Policy Agent
-# 
+#
 # use:
 # check_user_auth(username,system)
 def check_user_auth(username,system):
 
     # check if OPA is active
     if OPA_USE:
-        try: 
+        try:
             input = {"input":{"user": f"{username}", "system": f"{system}"}}
             #resp_opa = requests.post(f"{OPA_URL}/{POLICY_PATH}", json=input)
             logging.info(f"{OPA_URL}/{POLICY_PATH}")
@@ -676,11 +667,11 @@
                 return {"allow": True, "description":f"User {username} authorized", "status_code": 200 }
             else:
                 logging.error(f"User {username} NOT authorized by OPA")
-                return {"allow": False, "description":f"User {username} not authorized in {system}", "status_code": 401}                
+                return {"allow": False, "description":f"User {username} not authorized in {system}", "status_code": 401}
         except requests.exceptions.RequestException as e:
             logging.error(e.args)
-            return {"allow": False, "description":"Authorization server error", "status_code": 404} 
-    
+            return {"allow": False, "description":"Authorization server error", "status_code": 404}
+
     return {"allow": True, "description":"Authorization method not active", "status_code": 200 }
 
 
@@ -743,7 +734,7 @@
     if in_str(error_str,"directory"):
         header = {"X-A-Directory": "path is a directory, can't checksum directories"}
         return {"description": service_msg, "status_code": 400, "header": header}
-    
+
     # if already exists, not overwrite (-i)
     if in_str(error_str,"overwrite"):
         header = {"X-Exists": "targetPath already exists"}
@@ -760,7 +751,7 @@
     if in_str(error_str,"invalid user"):
         header = {"X-Invalid-Owner": "owner is an invalid user"}
         return {"description": service_msg, "status_code": 400, "header": header}
-    
+
     if in_str(error_str, "invalid mode"):
         header = {"X-Invalid-Mode": "mode is an invalid mode"}
         return {"description": service_msg, "status_code": 400, "header": header}
