#
#  Copyright (c) 2019-2020, ETH Zurich. All rights reserved.
#
#  Please, refer to the LICENSE file in the root directory.
#  SPDX-License-Identifier: BSD-3-Clause
#
import logging
import os
import jwt
import stat
<<<<<<< HEAD
import functools
from flask import request, jsonify
=======
import tempfile
import json
from flask import jsonify
import requests
import urllib
import base64
import io
>>>>>>> 4e315745

debug = os.environ.get("F7T_DEBUG_MODE", None)

AUTH_HEADER_NAME = 'Authorization'
realm_pubkey=os.environ.get("F7T_REALM_RSA_PUBLIC_KEY", '')
if realm_pubkey != '':
    # headers are inserted here, must not be present
    realm_pubkey = realm_pubkey.strip('\'"')   # remove '"'
    realm_pubkey = '-----BEGIN PUBLIC KEY-----\n' + realm_pubkey + '\n-----END PUBLIC KEY-----'
    realm_pubkey_type = os.environ.get("F7T_REALM_RSA_TYPE").strip('\'"')

AUTH_AUDIENCE = os.environ.get("F7T_AUTH_TOKEN_AUD", '').strip('\'"')
ALLOWED_USERS = os.environ.get("F7T_AUTH_ALLOWED_USERS", '').strip('\'"').split(";")
AUTH_REQUIRED_SCOPE = os.environ.get("F7T_AUTH_REQUIRED_SCOPE", '').strip('\'"')

AUTH_ROLE = os.environ.get("F7T_AUTH_ROLE", '').strip('\'"')


CERTIFICATOR_URL = os.environ.get("F7T_CERTIFICATOR_URL")
TASKS_URL = os.environ.get("F7T_TASKS_URL")

F7T_SSH_CERTIFICATE_WRAPPER = os.environ.get("F7T_SSH_CERTIFICATE_WRAPPER", None)

logging.getLogger().setLevel(logging.INFO)
logging.basicConfig(format='%(asctime)s,%(msecs)d %(levelname)-8s [%(filename)s:%(lineno)d] %(message)s',datefmt='%Y-%m-%d:%H:%M:%S',level=logging.INFO)


# checks JWT from Keycloak, optionally validates signature. It only receives the content of header's auth pair (not key:content)
def check_header(header):
    if debug:
        logging.info('debug: cscs_api_common: check_header: ' + header)

    # header = "Bearer ey...", remove first 7 chars
    try:
        if realm_pubkey == '':
            if not debug:
                logging.warning("WARNING: cscs_api_common: check_header: REALM_RSA_PUBLIC_KEY is empty, JWT tokens are NOT verified, setup is not set to debug.")
            decoded = jwt.decode(header[7:], verify=False)
        else:
            if AUTH_AUDIENCE == '':
                decoded = jwt.decode(header[7:], realm_pubkey, algorithms=realm_pubkey_type, options={'verify_aud': False})
            else:
                decoded = jwt.decode(header[7:], realm_pubkey, algorithms=realm_pubkey_type, audience=AUTH_AUDIENCE)

        # if AUTH_REQUIRED_SCOPE != '':
        #     if not (AUTH_REQUIRED_SCOPE in decoded['realm_access']['roles']):
        #         return False


        # {"scope": "openid profile firecrest email"}
        if AUTH_REQUIRED_SCOPE != "":
            if AUTH_REQUIRED_SCOPE not in decoded["scope"].split():
                return False

        #if not (decoded['preferred_username'] in ALLOWED_USERS):
        #    return False

        return True

    except jwt.exceptions.InvalidSignatureError:
        logging.error("JWT invalid signature", exc_info=True)
    except jwt.ExpiredSignatureError:
        logging.error("JWT token has expired", exc_info=True)
    except jwt.InvalidAudienceError:
        logging.error("JWT token invalid audience", exc_info=True)
    except jwt.exceptions.InvalidAlgorithmError:
        logging.error("JWT invalid signature algorithm", exc_info=True)
    except Exception:
        logging.error("Bad header or JWT, general exception raised", exc_info=True)

    return False

# returns username
def get_username(header):
    if debug:
        logging.info('debug: cscs_api_common: get_username: ' + header)
    # header = "Bearer ey...", remove first 7 chars
    try:
        if realm_pubkey == '':
            decoded = jwt.decode(header[7:], verify=False)
        else:
#            if AUTH_AUDIENCE == '':
            decoded = jwt.decode(header[7:], realm_pubkey, algorithms=realm_pubkey_type, options={'verify_aud': False})
#            else:
#                decoded = jwt.decode(header[7:], realm_pubkey, algorithms=realm_pubkey_type, audience=AUTH_AUDIENCE)

#        if ALLOWED_USERS != '':
#            if not (decoded['preferred_username'] in ALLOWED_USERS):
#                return None
        # check if it's a service account token
        try:
            if AUTH_ROLE in decoded["realm_access"]["roles"]: # firecrest-sa

                clientId = decoded["clientId"]
                username = decoded["resource_access"][clientId]["roles"][0]
                return username
            return decoded['preferred_username']
        except Exception:
            return decoded['preferred_username']

    except jwt.exceptions.InvalidSignatureError:
        logging.error("JWT invalid signature", exc_info=True)
    except jwt.ExpiredSignatureError:
        logging.error("JWT token has expired", exc_info=True)
    except jwt.InvalidAudienceError:
        logging.error("JWT token invalid audience", exc_info=True)
    except jwt.exceptions.InvalidAlgorithmError:
        logging.error("JWT invalid signature algorithm", exc_info=True)
    except Exception:
        logging.error("Bad header or JWT, general exception raised", exc_info=True)

    return None

# function to check if pattern is in string
def in_str(stringval,words):
    try:
        stringval.index(words)
        return True
    except ValueError:
        return False


# SSH certificates creation
# returns pub key certificate name
def create_certificate(auth_header, cluster, command=None, options=None, exp_time=None):
    """
    Args:
      cluster = system to be executed
      command = command to be executed with the certificate (required)
      option = parameters and options to be executed with {command}
      exp_time = expiration time for SSH certificate
    """

    if debug:
        username = get_username(auth_header)
        logging.info(f"Create certificate for user {username}")

    reqURL = f"{CERTIFICATOR_URL}/?cluster={cluster}"

    if command:
        logging.info(f"\tCommand: {command}")
        reqURL += "&command=" + base64.urlsafe_b64encode(command.encode()).decode()
        if options:
            logging.info(f"\tOptions: {options}")
            reqURL += "&option=" + base64.urlsafe_b64encode(options.encode()).decode()
            if exp_time:
                logging.info(f"\tExpiration: {exp_time} [s]")
                reqURL += f"&exptime={exp_time}"
    else:
        logging.error('Tried to create certificate without command')
        return [None, 1, 'Internal error']

    logging.info(f"Request: {reqURL}")

    try:
        resp = requests.get(reqURL, headers={AUTH_HEADER_NAME: auth_header})

        jcert = resp.json()

        # create temp dir to store certificate for this request
        td = tempfile.mkdtemp(prefix="dummy")

        os.symlink(os.getcwd() + "/user-key.pub", td + "/user-key.pub")  # link on temp dir
        os.symlink(os.getcwd() + "/user-key", td + "/user-key")  # link on temp dir
        certf = open(td + "/user-key-cert.pub", 'w')
        certf.write(jcert["certificate"])
        certf.close()
        # stat.S_IRUSR -> owner has read permission
        os.chmod(td + "/user-key-cert.pub", stat.S_IRUSR)

        # keys: [pub_cert, pub_key, priv_key, temp_dir]
        return [td + "/user-key-cert.pub", td + "/user-key.pub", td + "/user-key", td]
    except URLError as ue:
        logging.error(f"({ue.errno}) -> {ue.strerror}", exc_info=True)
        return [None, ue.errno, ue.strerror]
    except IOError as ioe:
        logging.error(f"({ioe.errno}) -> {ioe.strerror}", exc_info=True)
        return [None, ioe.errno, ioe.strerror]
    except Exception as e:
        logging.error(f"({type(e)}) -> {e}", exc_info=True)
        return [None, -1, e]



# execute remote commands with Paramiko:
def exec_remote_command(auth_header, system, action, file_transfer=None, file_content=None):

    import paramiko, socket

    logging.info('debug: cscs_common_api: exec_remote_command: system: ' + system + '  -  action: ' + action)

    if file_transfer == "storage_cert":
        # storage is using a previously generated cert, save cert list from content
        # cert_list: list of 4 elements that contains
        #   [0] path to the public certificate
        #   [1] path to the public key for user
        #   [2] path to the priv key for user
        #   [3] path to the dir containing 3 previous files
        cert_list = file_content
        username = auth_header
    else:
        # get certificate:
        # if OK returns: [pub_cert, pub_key, priv_key, temp_dir]
        # if FAILED returns: [None, errno, strerror]
        cert_list = create_certificate(auth_header, system, command=action)

        if cert_list[0] == None:
            result = {"error": 1, "msg": "Cannot create certificates"}
            return result

        username = get_username(auth_header)


    [pub_cert, pub_key, priv_key, temp_dir] = cert_list

    # -------------------
    # remote exec with paramiko
    try:
        client = paramiko.SSHClient()
        client.set_missing_host_key_policy(paramiko.AutoAddPolicy())

        ipaddr = system.split(':')
        host = ipaddr[0]
        if len(ipaddr) == 1:
            port = 22
        else:
            port = int(ipaddr[1])

        client.connect(hostname=host, port=port,
                       username=username,
                       key_filename=pub_cert,
                       allow_agent=False,
                       look_for_keys=False,
                       timeout=10)

        if F7T_SSH_CERTIFICATE_WRAPPER:
            # read cert to send it as a command to the server
            with open(pub_cert, 'r') as cert_file:
               cert = cert_file.read().rstrip("\n")  # remove newline at the end
            action = cert

        stdin, stdout, stderr = client.exec_command(action)

        if file_transfer == "upload":
            # uploads use "cat", so write to stdin
            stdin.channel.sendall(file_content)
            stdin.channel.shutdown_write()

        output = ""
        error = ""
        finished = 0
        # channels can be ready to exit (exit_status) but there may be still data to read, so
        # force one more read by requiring finished == 2
        while finished < 2:
            if stdout.channel.recv_ready():
                data = stdout.channel.recv(4096)
                while data:
                    output += data.decode()
                    data = stdout.channel.recv(131072)

            if stderr.channel.recv_stderr_ready():
                data = stderr.channel.recv_stderr(4096)
                while data:
                    error += data.decode()
                    data = stderr.channel.recv_stderr(131072)

            if stdout.channel.exit_status_ready() and stderr.channel.exit_status_ready():
                finished += 1

        #exit_status = chan.recv_exit_status()

        stderr_errno = stderr.channel.recv_exit_status()
        stdout_errno = stdout.channel.recv_exit_status()
        # clean "tput: No ..." lines at error output
        stderr_errda = clean_err_output(error)
        stdout_errda = clean_err_output(output)

        if file_transfer == "download":
            outlines = output
        else:
            # replace newlines with $ for parsing
            outlines = output.replace('\n', '$')[:-1]

        logging.info(f"sdterr: ({stderr_errno}) --> {stderr_errda}")
        logging.info(f"stdout: ({stdout_errno}) --> {stdout_errda}")
        logging.info(f"sdtout: ({stdout_errno}) --> {outlines}")

        # TODO: change precedence of error, because in /xfer-external/download this gives error and it s not an error
        if stderr_errno == 0:
            if stderr_errda and not in_str(stderr_errda,"Could not chdir to home directory"):
                result = {"error": 0, "msg": stderr_errda}
            else:
                result = {"error": 0, "msg": outlines}
        elif stderr_errno > 0:
            result = {"error": stderr_errno, "msg": stderr_errda}
        elif len(stderr_errda) > 0:
            result = {"error": 1, "msg": stderr_errda}


    # first if paramiko exception raise
    except paramiko.ssh_exception.NoValidConnectionsError as e:
        logging.error(type(e), exc_info=True)
        if e.errors:
            for k, v in e.errors.items():
                logging.error(f"errorno: {v.errno}")
                logging.error(f"strerr: {v.strerror}")
                result = {"error": v.errno, "msg": v.strerror}

    except socket.gaierror as e:
        logging.error(type(e), exc_info=True)
        logging.error(e.errno)
        logging.error(e.strerror)
        result = {"error": e.errno, "msg": e.strerror}

    except paramiko.ssh_exception.SSHException as e:
        logging.error(type(e), exc_info=True)
        logging.error(e)
        result = {"error": 1, "msg": str(e)}

    # second: time out
    except socket.timeout as e:
        logging.error(type(e), exc_info=True)
        # timeout has not errno
        logging.error(e)
        result = {"error": 1, "msg": e.strerror}

    except Exception as e:
        logging.error(type(e), exc_info=True)
        result = {"error": 1, "msg": str(e)}

    finally:
        client.close()
        os.remove(pub_cert)
        os.remove(pub_key)
        os.remove(priv_key)
        os.rmdir(temp_dir)

    logging.info(f"Result returned: {result['msg']}")
    return result


# clean TERM errors on stderr
# resaon: some servers produces this error becuase don't set a TERM
def clean_err_output(tex):
    lines = ""

    # python3 tex comes as a byte object, needs to be decoded to a str
    #tex = tex.decode('utf-8')

    for t in tex.split('\n'):
        if t != 'tput: No value for $TERM and no -T specified':
            lines += t

    return lines


def parse_io_error(retval, operation, path):
    """
    As command ended with error, create message to return to user
    Args: retval (from exec_remote_command)
          operation, path:
    return:
        jsonify('error message'), error_code (4xx), optional_header
    """
    header = ''
    if retval["error"] == 13:
        # IOError 13: Permission denied
        header = {"X-Permission-Denied": "User does not have permissions to access machine or paths"}
    elif retval["error"] == 2:
        # IOError 2: no such file
        header = {"X-Invalid-Path": f"{path} is invalid."}
    elif retval["error"] == -2:
        # IOError -2: name or service not known
        header = {"X-Machine-Not-Available": "Machine is not available"}
    elif in_str(retval["msg"],"Permission") or in_str(retval["msg"],"OPENSSH"):
        header = {"X-Permission-Denied": "User does not have permissions to access machine or paths"}

    return jsonify(description = f"Failed to {operation}"), 400, header



# function to call create task entry API in Queue FS, returns task_id for new task
def create_task(auth_header,service=None):

    # returns {"task_id":task_id}
    # first try to get up task microservice:
    try:
        # X-Firecrest-Service: service that created the task
        req = requests.post(f"{TASKS_URL}/",
                           headers={AUTH_HEADER_NAME: auth_header, "X-Firecrest-Service":service})

    except requests.exceptions.ConnectionError as e:
        logging.error(type(e), exc_info=True)
        logging.error(e)
        return -1

    if req.status_code != 201:
        return -1

    logging.info(json.loads(req.content))
    resp = json.loads(req.content)
    task_id = resp["hash_id"]

    return task_id


# function to call update task entry API in Queue FS
def update_task(task_id, auth_header, status, msg = None, is_json=False):

    logging.info(f"{TASKS_URL}/{task_id}")

    if is_json:
        data = {"status": status, "msg": msg}
        req = requests.put(f"{TASKS_URL}/{task_id}",
                            json=data, headers={AUTH_HEADER_NAME: auth_header})
    else:
        data = {"status": status, "msg": msg}
        req = requests.put(f"{TASKS_URL}/{task_id}",
                            data=data, headers={AUTH_HEADER_NAME: auth_header})

    resp = json.loads(req.content)

    return resp

# function to call update task entry API in Queue FS
def expire_task(task_id,auth_header):

    logging.info(f"{TASKS_URL}/task-expire/{task_id}")


    req = requests.post(f"{TASKS_URL}/task-expire/{task_id}",
                            headers={AUTH_HEADER_NAME: auth_header})

    resp = json.loads(req.content)

    return resp

# function to check task status:
def get_task_status(task_id,auth_header):

    logging.info(f"{TASKS_URL}/{task_id}")

    try:
        retval = requests.get(f"{TASKS_URL}/{task_id}",
                           headers={AUTH_HEADER_NAME: auth_header})

        if retval.status_code != 200:
            return -1

        data = retval.json()
        logging.info(data["task"]["status"])

        try:
            return data["task"]["status"]
        except KeyError as e:
            logging.error(e)
            return -1

    except requests.exceptions.ConnectionError as e:
        logging.error(type(e), exc_info=True)
        logging.error(e)
        return -1


# wrapper to check if AUTH header is correct
# decorator use:
#
# @app.route("/endpoint", methods=["GET","..."])
# @check_auth_header
# def function_that_check_header():
# .....
def check_auth_header(func):
    @functools.wraps(func)
    def wrapper_check_auth_header(*args, **kwargs):
        try:
            auth_header = request.headers[AUTH_HEADER_NAME]
        except KeyError:
            logging.error("No Auth Header given")
            return jsonify(description="No Auth Header given"), 401
        if not check_header(auth_header):
            return jsonify(description="Invalid header"), 401

        return func(*args, **kwargs)
    return wrapper_check_auth_header<|MERGE_RESOLUTION|>--- conflicted
+++ resolved
@@ -8,18 +8,14 @@
 import os
 import jwt
 import stat
-<<<<<<< HEAD
+import tempfile
+import json
 import functools
 from flask import request, jsonify
-=======
-import tempfile
-import json
-from flask import jsonify
 import requests
 import urllib
 import base64
 import io
->>>>>>> 4e315745
 
 debug = os.environ.get("F7T_DEBUG_MODE", None)
 
