--- conflicted
+++ resolved
@@ -160,13 +160,8 @@
         pass
 
     @abc.abstractmethod
-<<<<<<< HEAD
-    def get_partitions(self, partitions):
-        """Return the partitions command of the system.
-=======
     def get_partitions(self, partition_names=None):
         """Return the partitions of the system.
->>>>>>> 390226bc
         """
         pass
 
