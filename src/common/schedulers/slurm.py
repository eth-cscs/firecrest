#
#  Copyright (c) 2019-2023, ETH Zurich. All rights reserved.
#
#  Please, refer to the LICENSE file in the root directory.
#  SPDX-License-Identifier: BSD-3-Clause
#
import datetime
import logging
import re
import schedulers


logger = logging.getLogger("compute")

# string to separate fields on squeue, avoid forbidden chars
SQUEUE_SEP = ".:."


class SlurmScheduler(schedulers.JobScheduler):
    def __init__(self, global_submission_opts=None):
        self._opts = global_submission_opts if global_submission_opts else []

    def submit(self, submission_spec):
        cmd = ["sbatch"]
        if submission_spec.account:
            cmd.append(f"--account='{submission_spec.account}'")

        if submission_spec.env_file:
            cmd.append(f"--export-file='{submission_spec.env_file}'")

        cmd += [f"--chdir='{submission_spec.job_dir}'"]
        cmd += self._opts
        cmd += submission_spec.opts
        cmd += ["--", f"'{submission_spec.job_script}'"]

        return " ".join(cmd)

    def extract_jobid(self, output):
        if not output:
            return ""

        list_line = output.split()
        if not self.is_jobid(list_line[-1]):
            # For compatibility reasons if the jobid is not valid, we
            # return the original string
            return output

        # For compatibility with older versions we try to return integer,
        # even though valid jobids don't have to be integers.
        try:
            jobid = int(list_line[-1])
        except ValueError:
            jobid = list_line[-1]

        return jobid

    def is_jobid(self, jobid_str):
        """A valid Slurm job ID can have the form:
          * <job_id> : where job_id is an integer
          * <het_job_id>+<het_job_offset> : where <het_job_id> and <het_job_offset> are integers (for heterogeneous jobs)
          * <job_id>_<array_task_id> : where <job_id> and <array_task_id> are integers (for job arrays)
          * <job_id>_[<array_task_id_start>-<array_task_id_end>] : where <job_id>, <array_task_id_start> and <array_task_id_end> are integers (for job arrays)
        """
        jobid_pattern = r"\d+(?:\+\d+|_\d+|_\[\d+-\d+\])?"
        if re.fullmatch(jobid_pattern, jobid_str):
            return True
        else:
            logger.error(
                f"Wrong Slurm ID, the jobid {jobid_str} doesn't fit any of "
                f"the following patterns: <job_id> , "
                f"<het_job_id>+<het_job_offset> , <job_id>_<array_task_id> "
                f"or <job_id>_[<array_task_id_start>-<array_task_id_end>]"
            )
            return False

    def script_template(self, id, script_spec):
        script = (
            f"#! /bin/bash -l\n"
            f"#SBATCH --job-name='{script_spec.name}'\n"
            f"#SBATCH --time={script_spec.time}\n"
            f"#SBATCH --error=job-%j.err\n"
            f"#SBATCH --output=job-%j.out\n"
            f"#SBATCH --ntasks=1\n"
            f"#SBATCH --partition={script_spec.partition}\n"
        )
        if script_spec.constraint:
            script += f"#SBATCH --constraint='{script_spec.constraint}'\n"

        if script_spec.dependency_id:
            script += f"#SBATCH --dependency=afterok:{script_spec.dependency_id}\n"

        if script_spec.account:
            script += f"#SBATCH --account='{script_spec.account}'\n"

        script += (
            f"\n"
            f"echo Trace ID: {id}\n"
            f'echo -e "$SLURM_JOB_NAME started on $(date)"\n'
            f"srun -n $SLURM_NTASKS {script_spec.command}\n"
            f'echo -e "$SLURM_JOB_NAME finished on $(date)"\n'
        )

        return script

    def job_info(self, jobid):
        return f"scontrol -o show job='{jobid}'"

    def parse_job_info(self, output):
        control_list = output.split()
        # Tokens are expected to be space-separated and with a k=v form.
        # See man scontrol show
        control_dict = {
            value.split("=")[0]: value.split("=")[1]
            for value in control_list
            if "=" in value
        }

        return control_dict

    def poll(self, user, jobids=None):
        # In Slurm we implement this with the squeue command
        cmd = ["squeue", f"--user={user}"]
        if jobids:
            cmd.append(f"--jobs='{','.join(jobids)}'")

        S = SQUEUE_SEP
        # %i  Job or job step id.
        # %P  Partition of the job or job step.
        # %j  Job or job step name.
        # %u  User name for a job or job step.
        # %T  Job  state  in extended form.
        # %S  Actual  or expected start time of the job or job step.
        # %M  Time used by the job or job step.
        # %L  Time  left for the job to execute.
        # %D  Number of nodes allocated to the job or the minimum number of
        #     nodes required by a pending job.
        # %R  Allocated nodes/reason for pending/explanation for failure.
        cmd += [
            f"--format='%i{S}%P{S}%j{S}%u{S}%T{S}%M{S}%S{S}%L{S}%D{S}%R'",
            "--noheader",
        ]
        return " ".join(cmd)

    def parse_poll_output(self, output):
        jobs = []
        for job_str in output.split("\n"):
            job_info = job_str.split(SQUEUE_SEP)
            jobs.append(
                {
                    "jobid": job_info[0],
                    "partition": job_info[1],
                    "name": job_info[2],
                    "user": job_info[3],
                    "state": job_info[4],
                    "start_time": job_info[5],
                    "time": job_info[6],
                    "time_left": job_info[7],
                    "nodes": job_info[8],
                    "nodelist": job_info[9],
                }
            )

        return jobs

    def accounting(self, username=None, jobids=None, start_time=None, end_time=None):
        cmd = ["sacct", "-X"]
        # -X so no step information is shown (ie: just jobname, not jobname.batch or jobname.0, etc)
        if username:
            cmd.append(f"--user={username}")

        if start_time:
            if self.is_valid_accounting_time(start_time):
                cmd.append(f"--starttime='{start_time}'")
            else:
                logger.warning(f"starttime wrongly encoded: {start_time}")

        if end_time:
            if self.is_valid_accounting_time(end_time):
                cmd.append(f"--endtime='{end_time}'")
            else:
                logger.warning(f"endtime wrongly encoded: {end_time}")

        if jobids:
            jobids_str = ",".join(jobids)
            cmd.append(f"--jobs='{jobids_str}'")

        # --parsable2 = limits with | character not ending with it
        cmd += [
            "--format='jobid,partition,jobname,user,state,start,cputime,end,NNodes,NodeList,ExitCode,elapsed'",
            "--noheader",
            "--parsable2",
        ]

        return " ".join(cmd)

    def parse_accounting_output(self, output):
        jobs = []
        for job_str in output.split("\n"):
            job_info = job_str.split("|")
            jobs.append(
                {
                    "jobid": job_info[0],
                    "partition": job_info[1],
                    "name": job_info[2],
                    "user": job_info[3],
                    "state": job_info[4],
                    "start_time": job_info[5],
                    "time": job_info[6],
                    "cpu_time": job_info[6],
                    "elapsed_time": job_info[11],
                    "termination_time": job_info[7],
                    "time_left": job_info[7],
                    "nodes": job_info[8],
                    "nodelist": job_info[9],
                    "exit_code": job_info[10],
                }
            )

        return jobs

    def cancel(self, jobids):
        quoted_jobids = [f"'{j}'" for j in jobids]
        return f"scancel -v {','.join(quoted_jobids)}"

    def parse_cancel_output(self, output):
        # Scancel doesn't give an error code over invalid or completed jobs,
        # but with -v we can get if from stderr
        # FIXME we should return the error per jobid when we support
        # cancelling multiple jobs per request
        if "error" in output:
            err_msg = output[(output.index("error") + 7) :]
            return err_msg

        return None

    def get_nodes(self, nodenames=None):
        nodenames = [] if nodenames is None else nodenames
        quotes_nodenames = [f"'{node}'" for node in nodenames]
        return f"scontrol -a show -o nodes {','.join(quotes_nodenames)}"

    def parse_nodes_output(self, output):
        node_descriptions = output.splitlines()
        nodes = []
        attribute_seps = {
            "NodeName": None,
            "ActiveFeatures": ",",
            "Partitions": ",",
            "State": "+"
        }
        for node_descr in node_descriptions:
            node_info = {}
            for attr_name, sep in attribute_seps.items():
                attr_match = re.search(rf'{attr_name}=(\S+)', node_descr)
                if attr_match:
                    attr = attr_match.group(1)
                    node_info[attr_name] = attr.split(sep) if sep else attr
                else:
                    logger.error(f"Could not parse attribute {attr_name} in {node_descr}, will return `None`")
                    node_info[attr_name] = None

            nodes.append(node_info)

        return list(nodes)

    def get_partitions(self, partitions=None):
        partitions = [] if partitions is None else partitions
        cmd = "scontrol -a show -o partitions"
        # scontrol show partitions=<partition> is supported only
        # for one partition. Otherwise we filter the output.
        if len(partitions) == 1:
            cmd += f"={partitions[0]}"

        return cmd

    def parse_partitions_output(self, output, partitions_list=None):
        partitions_set = set(partitions_list) if partitions_list else None
        partitions_descriptions = output.splitlines()
        partitions = []
        attributes = [
            "PartitionName",
            "State",
            "TotalCPUs",
            "TotalNodes",
            "Default",
        ]
        for part_descr in partitions_descriptions:
            part_info = {}
            for attr_name in attributes:
                attr_match = re.search(rf'{attr_name}=(\S+)', part_descr)
                if attr_match:
                    part_info[attr_name] = attr_match.group(1)
                else:
                    logger.error(f"Could not parse attribute {attr_name} in {part_descr}, will return `None`")
                    part_info[attr_name] = None

            partitions.append(part_info)

        return partitions

    def get_reservations(self, reservations):
        reservations = [] if reservations is None else reservations
        quotes_reservations = [f"'{res}'" for res in reservations]
        return f"SLURM_TIME_FORMAT=standard scontrol -a show -o reservations {','.join(quotes_reservations)}"

    def parse_reservations_output(self, output):
        if output == "No reservations in the system":
            return []

        reservations_descriptions = output.splitlines()
        reservations = []
        attributes = [
            "ReservationName",
            "State",
            "Nodes",
            "StartTime",
            "EndTime",
            "Features",
            "PartitionName",
        ]
        for res_descr in reservations_descriptions:
            res_info = {}
            for attr_name in attributes:
                attr_match = re.search(rf'{attr_name}=(\S+)', res_descr)
                if attr_match:
                    res_info[attr_name] = attr_match.group(1)
                else:
                    logger.error(f"Could not parse attribute {attr_name} in {res_descr}, will return `None`")
                    res_info[attr_name] = None

<<<<<<< HEAD
            reservations.append(res_info)
=======
            if partitions_set is None or node_info["PartitionName"] in partitions_set:
                partitions.append(node_info)
>>>>>>> cbff77c0

        return reservations

    def is_valid_accounting_time(self, sacct_time):
        # HH:MM[:SS] [AM|PM]
        # MMDD[YY] or MM/DD[/YY] or MM.DD[.YY]
        # MM/DD[/YY]-HH:MM[:SS]
        # YYYY-MM-DD[THH:MM[:SS]]

        if "/" in sacct_time:

            try:
                # try: MM/DD
                datetime.datetime.strptime(sacct_time, "%m/%d")
                # try: MM/DD/YY
                datetime.datetime.strptime(sacct_time, "%m/%d/%y")
                # try: MM/DD-HH:MM
                datetime.datetime.strptime(sacct_time, "%m/%d-%H:%M")
                # try: MM/DD-HH:MM:SS
                datetime.datetime.strptime(sacct_time, "%m/%d-%H:%M:%S")
                # try: MM/DD/YY-HH:MM
                datetime.datetime.strptime(sacct_time, "%m/%d/%y-%H:%M")
                # try: MM/DD/YY-HH:MM:SS
                datetime.datetime.strptime(sacct_time, "%m/%d/%y-%H:%M:%S")
                return True
            except ValueError as e:
                logger.error(e, exc_info=True)
                return False

        if ":" in sacct_time:

            try:
                # try: HH:MM
                datetime.datetime.strptime(sacct_time, "%H:%M")
                # try: HH:MM:SS
                datetime.datetime.strptime(sacct_time, "%H:%M:%S")
                # try: HH:MM:SS AM|PM
                datetime.datetime.strptime(sacct_time, "%H:%M:%S %p")
                # try: YYYY-MM-DDTHH:MM
                datetime.datetime.strptime(sacct_time, "%Y-%m-%dT%H:%M")
                # try: YYYY-MM-DDTHH:MM:SS
                datetime.datetime.strptime(sacct_time, "%Y-%m-%dT%H:%M:%S")
                return True
            except ValueError as e:
                logger.error(e, exc_info=True)
                return False

        if "." in sacct_time:
            try:
                # try: MM.DD
                datetime.datetime.strptime(sacct_time, "%m.%d")
                # try: MM.DD.YY
                datetime.datetime.strptime(sacct_time, "%m.%d.%y")
                return True
            except ValueError as e:
                logger.error(e, exc_info=True)
                return False

        if "-" not in sacct_time:
            try:
                # try: MMDD
                datetime.datetime.strptime(sacct_time, "%m%d")
                # try: MMDDYY
                datetime.datetime.strptime(sacct_time, "%m%d%y")
                return True
            except ValueError as e:
                logger.error(e, exc_info=True)
                return False

        try:
            # try: YYYY-MM-DD
            datetime.datetime.strptime(sacct_time, "%Y-%m-%d")
            return True
        except ValueError as e:
            logger.error(e, exc_info=True)
            return False


    def check_job_time(self, job_time):
        # try to parse correctly the HH:MM:SS time format
        # acceptable formats are: MM MM:SS HH:MM:SS DD-HH DD-HH:MM DD-HH:MM:SS
        # time.strptime("15:02","%H:%M")

        if ":" not in job_time and "-" not in job_time:
            # assumes is just minutes:
            try:
                mm = int(job_time)  # exception stands for ValueError int conversion

                if mm < 1:  # if minutes smaller than 1
                    return False

            except ValueError as ve:
                logger.error(ve, exc_info=True)
                return False

            return True

        if ":" not in job_time and "-" in job_time:
            # assumes is DD-HH
            try:
                [dd, hh] = job_time.split("-")

                dd = int(dd)  # exception stands for ValueError int conversion
                hh = int(hh)

                if (
                    hh < 0 or hh > 23
                ):  # if hours is bigger than one day hour or smaller than 0
                    return False

                if dd < 0:
                    return False

            except Exception as e:
                logger.error(e, exc_info=True)
                return False

            return True

        if ":" in job_time and "-" not in job_time:
            # assumes is HH:MM:SS or MM:SS

            splittedJobTime = job_time.split(":")

            if len(splittedJobTime) == 2:
                # MM:SS
                [mm, ss] = splittedJobTime

                try:
                    mm = int(mm)
                    ss = int(ss)

                    if mm < 0:
                        return False
                    if ss < 0 or ss > 59:
                        return False
                except Exception as e:
                    logger.error(e, exc_info=True)
                    return False

                return True

            if len(splittedJobTime) == 3:
                # HH:MM:SS

                [hh, mm, ss] = splittedJobTime

                try:
                    hh = int(hh)
                    mm = int(mm)
                    ss = int(ss)

                    if hh < 0:
                        return False

                    if mm < 0 or mm > 59:
                        return False
                    if ss < 0 or ss > 59:
                        return False
                except Exception as e:
                    logger.error(e, exc_info=True)
                    return False

                return True

            return False

        # last assumed option is jobTime with - and : --> DD-HH:MM or DD-HH:MM:SS

        try:
            [dd, rest] = job_time.split("-")

            dd = int(dd)
            if dd < 0:
                return False

            splittedJobTime = rest.split(":")

            if len(splittedJobTime) == 2:
                # MM:SS
                [mm, ss] = splittedJobTime

                try:
                    mm = int(mm)
                    ss = int(ss)

                    if mm < 0:
                        return False
                    if ss < 0 or ss > 59:
                        return False
                except Exception as e:
                    logger.error(e, exc_info=True)
                    return False

                return True

            if len(splittedJobTime) == 3:
                # HH:MM:SS

                [hh, mm, ss] = splittedJobTime

                try:
                    hh = int(hh)
                    mm = int(mm)
                    ss = int(ss)

                    if hh < 0:
                        return False

                    if mm < 0 or mm > 59:
                        return False
                    if ss < 0 or ss > 59:
                        return False
                except Exception as e:
                    logger.error(e, exc_info=True)
                    return False

                return True

            return False

        except Exception as e:
            logger.error(e, exc_info=True)

            return False<|MERGE_RESOLUTION|>--- conflicted
+++ resolved
@@ -293,7 +293,8 @@
                     logger.error(f"Could not parse attribute {attr_name} in {part_descr}, will return `None`")
                     part_info[attr_name] = None
 
-            partitions.append(part_info)
+            if partitions_set is None or part_info["PartitionName"] in partitions_set:
+                partitions.append(part_info)
 
         return partitions
 
@@ -327,12 +328,7 @@
                     logger.error(f"Could not parse attribute {attr_name} in {res_descr}, will return `None`")
                     res_info[attr_name] = None
 
-<<<<<<< HEAD
             reservations.append(res_info)
-=======
-            if partitions_set is None or node_info["PartitionName"] in partitions_set:
-                partitions.append(node_info)
->>>>>>> cbff77c0
 
         return reservations
 
