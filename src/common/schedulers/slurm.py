--- conflicted
+++ resolved
@@ -262,7 +262,6 @@
 
         return list(nodes)
 
-<<<<<<< HEAD
     def get_partitions(self, partitions=None):
         partitions = [] if partitions is None else partitions
         quotes_partitions = [f"'{part}'" for part in partitions]
@@ -326,10 +325,7 @@
 
         return reservations
 
-    def is_valid_accounting_time(self,sacctTime):
-=======
     def is_valid_accounting_time(self, sacct_time):
->>>>>>> 20f2e6b1
         # HH:MM[:SS] [AM|PM]
         # MMDD[YY] or MM/DD[/YY] or MM.DD[.YY]
         # MM/DD[/YY]-HH:MM[:SS]
