#
#  Copyright (c) 2019-2021, ETH Zurich. All rights reserved.
#
#  Please, refer to the LICENSE file in the root directory.
#  SPDX-License-Identifier: BSD-3-Clause
#
import subprocess, os, tempfile
from flask import Flask, request, jsonify, g
import functools
import jwt

import logging
from logging.handlers import TimedRotatingFileHandler
import base64
from flask_opentracing import FlaskTracing
from jaeger_client import Config
import requests
import re
import threading

# Checks if an environment variable injected to F7T is a valid True value
# var <- object
# returns -> boolean
def get_boolean_var(var):
    # ensure variable to be a string
    var = str(var)
    # True, true or TRUE
    # Yes, yes or YES
    # 1

    return var.upper() == "TRUE" or var.upper() == "YES" or var == "1"

AUTH_HEADER_NAME = 'Authorization'

AUTH_AUDIENCE = os.environ.get("F7T_AUTH_TOKEN_AUD", '').strip('\'"')
ALLOWED_USERS = os.environ.get("F7T_AUTH_ALLOWED_USERS", '').strip('\'"').split(";")
AUTH_REQUIRED_SCOPE = os.environ.get("F7T_AUTH_REQUIRED_SCOPE", '').strip('\'"')

AUTH_ROLE = os.environ.get("F7T_AUTH_ROLE", '').strip('\'"')

CERTIFICATOR_PORT = os.environ.get("F7T_CERTIFICATOR_PORT", 5000)

# Fobidden chars on command certificate: avoid shell special chars
#   Difference to other microservices: allow '>' for 'cat' and 'head', '&' for Storage URLs, single quotes (') for arguments
#   Commands must only use single quotes
#   r'...' specifies it's a regular expression with special treatment for \
FORBIDDEN_COMMAND_CHARS = r'[\<\|\;\"\\\[\]\(\)\x00-\x1F\x60]'

# OPA endpoint
OPA_USE = get_boolean_var(os.environ.get("F7T_OPA_USE",False))
OPA_URL = os.environ.get("F7T_OPA_URL","http://localhost:8181").strip('\'"')
POLICY_PATH = os.environ.get("F7T_POLICY_PATH","v1/data/f7t/authz").strip('\'"')

### SSL parameters
USE_SSL = get_boolean_var(os.environ.get("F7T_USE_SSL", False))
SSL_CRT = os.environ.get("F7T_SSL_CRT", "")
SSL_KEY = os.environ.get("F7T_SSL_KEY", "")

TRACER_HEADER = "uber-trace-id"

realm_pubkey=os.environ.get("F7T_REALM_RSA_PUBLIC_KEY", '')
if realm_pubkey != '':
    # headers are inserted here, must not be present
    realm_pubkey = realm_pubkey.strip('\'"')   # remove '"'
    realm_pubkey = '-----BEGIN PUBLIC KEY-----\n' + realm_pubkey + '\n-----END PUBLIC KEY-----'
    realm_pubkey_type = os.environ.get("F7T_REALM_RSA_TYPE").strip('\'"')

debug = get_boolean_var(os.environ.get("F7T_DEBUG_MODE", False))

app = Flask(__name__)

JAEGER_AGENT = os.environ.get("F7T_JAEGER_AGENT", "").strip('\'"')
if JAEGER_AGENT != "":
    config = Config(
        config={'sampler': {'type': 'const', 'param': 1 },
            'local_agent': {'reporting_host': JAEGER_AGENT, 'reporting_port': 6831 },
            'logging': True,
            'reporter_batch_size': 1},
            service_name = "certificator")
    jaeger_tracer = config.initialize_tracer()
    tracing = FlaskTracing(jaeger_tracer, True, app)
else:
    jaeger_tracer = None
    tracing = None

# check user authorization on endpoint
# using Open Policy Agent
#
# use:
# check_user_auth(username,system)
def check_user_auth(username,system):

    # check if OPA is active
    if OPA_USE:
        input = {"input":{"user": f"{username}", "system": f"{system}"}}

        try:
            resp_opa = requests.post(f"{OPA_URL}/{POLICY_PATH}", json=input, verify= (SSL_CRT if USE_SSL else False))
            msg = f"{resp_opa.status_code} {resp_opa.text}"
            logging.info(f"resp_opa: {msg}")

            if not resp_opa.ok:
                return  {"allow": False, "description":f"Server error: {msg}", "status_code": resp_opa.status_code}

            if resp_opa.json()["result"]["allow"]:
                logging.info(f"User {username} authorized by OPA")
                return {"allow": True, "description":f"User {username} authorized", "status_code": 200 }
            else:
                logging.error(f"User {username} NOT authorized by OPA")
                return {"allow": False, "description":f"Permission denied for user {username} in {system}", "status_code": 401}

        except requests.exceptions.SSLError as e:
            logging.error(f"Exception: {e}")
            return {"allow": False, "description":"Authorization server error: SSL error.", "status_code": 404}

        except requests.exceptions.RequestException as e:
            logging.error(f"Exception: {e}")
            return {"allow": False, "description":"Authorization server error: RequestException", "status_code": 404}

        except Exception as e:
            logging.error(f"Exception: {e}")
            return {"allow": False, "description":"Authorization server error: Unexpected", "status_code": 404}

    return {"allow": True, "description":"Authorization method not active", "status_code": 200 }

# checks JWT from Keycloak, optionally validates signature. It only receives the content of header's auth pair (not key:content)
def check_header(header):
    if debug:
        logging.info(f'debug: header: {header}')

    # header = "Bearer ey...", remove first 7 chars
    try:
        if realm_pubkey == '':
            if not debug:
                logging.warning("WARNING: REALM_RSA_PUBLIC_KEY is empty, JWT tokens are NOT verified, setup is not set to debug.")
            decoded = jwt.decode(header[7:], options={"verify_signature": False})
        else:
            if AUTH_AUDIENCE == '':
                decoded = jwt.decode(header[7:], realm_pubkey, algorithms=[realm_pubkey_type], options={'verify_aud': False})
            else:
                decoded = jwt.decode(header[7:], realm_pubkey, algorithms=[realm_pubkey_type], audience=AUTH_AUDIENCE)

        # {"scope": "openid profile firecrest email"}
        if AUTH_REQUIRED_SCOPE != "":
            if AUTH_REQUIRED_SCOPE not in decoded["scope"].split():
                return {"result": False, "reason": "Required scope is missing"}

        return {"result": True}

    except jwt.exceptions.InvalidSignatureError:
<<<<<<< HEAD
        logging.error("JWT token has invalid signature", exc_info=True)
        return {"result": False, "reason": "JWT token has invalid signature"}
    except jwt.exceptions.ExpiredSignatureError:
        logging.error("JWT token has expired", exc_info=True)
        return {"result": False, "reason": "JWT token has expired"}
    except jwt.exceptions.InvalidAudienceError:
        logging.error("Invalid audience in JWT token", exc_info=True)
        return {"result": False, "reason": "Invalid audience in JWT token"}
=======
        logging.error("JWT invalid signature", exc_info=True)
    except jwt.exceptions.ExpiredSignatureError:
        logging.error("JWT token has expired", exc_info=True)
    except jwt.exceptions.InvalidAudienceError:
        logging.error("JWT token invalid audience", exc_info=True)
>>>>>>> 8692cfb8
    except jwt.exceptions.InvalidAlgorithmError:
        logging.error("JWT token has invalid signature algorithm", exc_info=True)
        return {"result": False, "reason": "JWT token has invalid signature algorithm"}
    except Exception:
        logging.error("Bad header or JWT, general exception raised", exc_info=True)
        return {"result": False, "reason": "Bad header or JWT, general exception raised"}    

# receive the header, and extract the username from the token
# returns username
def get_username(header):
    # header = "Bearer ey...", remove first 7 chars
    try:
        if realm_pubkey == '':
            decoded = jwt.decode(header[7:], options={"verify_signature": False})
        else:
            decoded = jwt.decode(header[7:], realm_pubkey, algorithms=[realm_pubkey_type], options={'verify_aud': False})

        # check if it's a service account token
        try:
            if AUTH_ROLE in decoded["realm_access"]["roles"]:
                clientId = decoded["clientId"]
                username = decoded["resource_access"][clientId]["roles"][0]
                return {"result": True, "reason":"", "username": username}
            return {"result": True, "reason":"", "username": decoded['preferred_username']} 
        except Exception:
            return {"result": True, "reason":"", "username": decoded['preferred_username']}

    except jwt.exceptions.InvalidSignatureError:
<<<<<<< HEAD
        logging.error("JWT token has invalid signature", exc_info=True)
        return {"result": False, "reason": "JWT token has invalid signature", username: None}
    except jwt.ExpiredSignatureError:
        logging.error("JWT token has expired", exc_info=True)
        return {"result": False, "reason": "JWT token has expired", username: None}
    except jwt.InvalidAudienceError:
        logging.error("Invalid audience in JWT token", exc_info=True)
        return {"result": False, "reason": "Invalid audience in JWT token", username: None}
=======
        logging.error("JWT invalid signature", exc_info=True)
    except jwt.exceptions.ExpiredSignatureError:
        logging.error("JWT token has expired", exc_info=True)
    except jwt.exceptions.InvalidAudienceError:
        logging.error("JWT token invalid audience", exc_info=True)
>>>>>>> 8692cfb8
    except jwt.exceptions.InvalidAlgorithmError:
        logging.error("JWT token has invalid signature algorithm", exc_info=True)
        return {"result": False, "reason": "JWT token has invalid signature algorithm", username: None}
    except Exception:
        logging.error("Bad header or JWT, general exception raised", exc_info=True)
        return {"result": False, "reason": "Bad header or JWT, general exception raised", username: None}     

# wrapper to check if AUTH header is correct
# decorator use:
#
# @app.route("/endpoint", methods=["GET","..."])
# @check_auth_header
# def function_that_check_header():
# .....
def check_auth_header(func):
    @functools.wraps(func)
    def wrapper_check_auth_header(*args, **kwargs):
        try:
            auth_header = request.headers[AUTH_HEADER_NAME]
        except KeyError:
            logging.error("No Auth Header given")
            return jsonify(description="No Auth Header given"), 401
        is_header_ok = check_header(auth_header)
        if not is_header_ok["result"]:
            return jsonify(description=is_header_ok["reason"]), 401

        return func(*args, **kwargs)
    return wrapper_check_auth_header

# returns an SSH certificate, username is got from token
@app.route("/", methods=["GET"])
@check_auth_header
def receive():
    """
    Input:
    - command (required): generates certificate for this specific command
    - option (optional): options for command
    - exptime (optional): expiration time given to the certificate in seconds (default +5m)
    - cluster (required): public name of the system where to exec the command
    Returns:
    - certificate (json)
    """

    try:
        auth_header = request.headers[AUTH_HEADER_NAME]
        is_username_ok = get_username(auth_header)
        if is_username_ok["result"] == False:
            app.logger.error(f"Error getting username: {is_username_ok['reason']}")
            return jsonify(description=f"Invalid username. Reason: {is_username_ok['reason']}"), 401

        username = is_username_ok["username"]

        # Check if user is authorized in OPA
        cluster = request.args.get("cluster","")
        if not cluster:
            return jsonify(description='No cluster specified'), 400

        auth_result = check_user_auth(username,cluster)
        if not auth_result["allow"]:
            return jsonify(description=auth_result["description"]), auth_result["status_code"]

        app.logger.info(f"Generating cert for user: {username}")

        # default expiration time for certificates
        ssh_expire = '+5m'

        # if command is provided, parse to use force-command
        force_command = base64.urlsafe_b64decode(request.args.get("command", '')).decode("utf-8")
        force_opt = ''
        if force_command:
            force_opt = base64.urlsafe_b64decode(request.args.get("option", '')).decode("utf-8")
            # find first space and take substring to check command. If there isn't a space, .find() returns -1
            i = force_command.find(' ') + 1
            tc = force_command[i:i + 4]
            if tc == 'curl':
                exp_time = request.args.get("exptime", '')
                if exp_time:
                    ssh_expire = f"+{exp_time}s"
                # don't log full URL
                app.logger.info(f"Command (truncated): {force_command} {force_opt[:200]}")
            else:
                app.logger.info(f"Command: {force_command} {force_opt}")
        else:
            return jsonify(description='No command specified'), 400

        if re.search(FORBIDDEN_COMMAND_CHARS, force_command + force_opt) != None:
            app.logger.error(f"Forbidden char on command or option: {force_command} {force_opt}")
            return jsonify(description='Invalid command'), 400

        force_command = f"-O force-command=\"{force_command} {force_opt}\""

        # create temp dir to store certificate for this request
        td = tempfile.mkdtemp(prefix = "cert")
        os.symlink(os.getcwd() + "/user-key.pub", td + "/user-key.pub")  # link on temp dir

        command = f"ssh-keygen -s ca-key -n {username} -V {ssh_expire} -I ca-key {force_command} {td}/user-key.pub "

    except Exception as e:
        logging.error(e)
        return jsonify(description=f"Error creating certificate: {e}", error=-1), 400

    try:
        result = subprocess.check_output([command], shell=True)
        with open(td + '/user-key-cert.pub', 'r') as cert_file:
            cert = cert_file.read()

        os.remove(td + "/user-key-cert.pub")
        os.remove(td + "/user-key.pub")
        os.rmdir(td)

        # return certificate
        return jsonify(certificate=cert), 200
    except subprocess.CalledProcessError as e:
        return jsonify(description=e.output, error=e.returncode), 400
    except Exception as e:
        return jsonify(description=f"Error creating certificate. {e}", error=-1), 400


# get status for status microservice
@app.route("/status", methods=["GET"])
def status():
    app.logger.info("Test status of service")
    return jsonify(success="ack"), 200

@app.before_request
def f_before_request():
    g.TID = request.headers.get(TRACER_HEADER, '')

@app.after_request
def after_request(response):
    # LogRequestFormatetter is used, this messages will get time, thread, etc
    # don't use request.full_path here
    logger.info('%s %s %s %s %s', request.remote_addr, request.method, request.scheme, request.path, response.status)
    return response

# formatter is executed for every log
class LogRequestFormatter(logging.Formatter):
    def format(self, record):
        try:
            # try to get TID from Flask g object, it's set on @app.before_request on each microservice
            record.TID = g.TID
        except:
            try:
                record.TID = threading.current_thread().name
            except:
                record.TID = 'notid'

        return super().format(record)


if __name__ == "__main__":
    LOG_PATH = os.environ.get("F7T_LOG_PATH", '/var/log').strip('\'"')
    # timed rotation: 1 (interval) rotation per day (when="D")
    logHandler = TimedRotatingFileHandler(f'{LOG_PATH}/certificator.log', when='D', interval=1)

    logFormatter = LogRequestFormatter('%(asctime)s,%(msecs)d %(thread)s [%(TID)s] %(levelname)-8s [%(filename)s:%(lineno)d] %(message)s',
                                     '%Y-%m-%dT%H:%M:%S')
    logHandler.setFormatter(logFormatter)

    # get app log (Flask+werkzeug+python)
    logger = logging.getLogger()

    # set handler to logger
    logger.addHandler(logHandler)

    logging.getLogger().setLevel(logging.INFO)

    # disable Flask internal logging to avoid full url exposure
    logging.getLogger('werkzeug').disabled = True

    # check that CA private key has proper permissions: 400 (no user write, and no access for group and others)
    import stat, sys
    try:
        cas = os.stat('ca-key').st_mode
        if oct(cas & 0o477) != '0o400':
            msg = "ERROR: wrong 'ca-key' permissions, please set to 400. Exiting."
            app.logger.error(msg)
            sys.exit(msg)
    except OSError as e:
        msg = f"ERROR: couldn't stat 'ca-key', message: {e.strerror} - Exiting."
        app.logger.error(msg)
        sys.exit(msg)

    if OPA_USE:
        logging.info(f"OPA: enabled, using {OPA_URL}/{POLICY_PATH}")
    else:
        logging.info(f"OPA: disabled")

    if USE_SSL:
        app.run(debug=debug, host='0.0.0.0', port=CERTIFICATOR_PORT, ssl_context=(SSL_CRT, SSL_KEY))
    else:
        app.run(debug=debug, host='0.0.0.0', port=CERTIFICATOR_PORT)<|MERGE_RESOLUTION|>--- conflicted
+++ resolved
@@ -148,7 +148,6 @@
         return {"result": True}
 
     except jwt.exceptions.InvalidSignatureError:
-<<<<<<< HEAD
         logging.error("JWT token has invalid signature", exc_info=True)
         return {"result": False, "reason": "JWT token has invalid signature"}
     except jwt.exceptions.ExpiredSignatureError:
@@ -157,13 +156,6 @@
     except jwt.exceptions.InvalidAudienceError:
         logging.error("Invalid audience in JWT token", exc_info=True)
         return {"result": False, "reason": "Invalid audience in JWT token"}
-=======
-        logging.error("JWT invalid signature", exc_info=True)
-    except jwt.exceptions.ExpiredSignatureError:
-        logging.error("JWT token has expired", exc_info=True)
-    except jwt.exceptions.InvalidAudienceError:
-        logging.error("JWT token invalid audience", exc_info=True)
->>>>>>> 8692cfb8
     except jwt.exceptions.InvalidAlgorithmError:
         logging.error("JWT token has invalid signature algorithm", exc_info=True)
         return {"result": False, "reason": "JWT token has invalid signature algorithm"}
@@ -192,7 +184,6 @@
             return {"result": True, "reason":"", "username": decoded['preferred_username']}
 
     except jwt.exceptions.InvalidSignatureError:
-<<<<<<< HEAD
         logging.error("JWT token has invalid signature", exc_info=True)
         return {"result": False, "reason": "JWT token has invalid signature", username: None}
     except jwt.ExpiredSignatureError:
@@ -201,13 +192,6 @@
     except jwt.InvalidAudienceError:
         logging.error("Invalid audience in JWT token", exc_info=True)
         return {"result": False, "reason": "Invalid audience in JWT token", username: None}
-=======
-        logging.error("JWT invalid signature", exc_info=True)
-    except jwt.exceptions.ExpiredSignatureError:
-        logging.error("JWT token has expired", exc_info=True)
-    except jwt.exceptions.InvalidAudienceError:
-        logging.error("JWT token invalid audience", exc_info=True)
->>>>>>> 8692cfb8
     except jwt.exceptions.InvalidAlgorithmError:
         logging.error("JWT token has invalid signature algorithm", exc_info=True)
         return {"result": False, "reason": "JWT token has invalid signature algorithm", username: None}
