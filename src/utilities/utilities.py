#
#  Copyright (c) 2019-2020, ETH Zurich. All rights reserved.
#
#  Please, refer to the LICENSE file in the root directory.
#  SPDX-License-Identifier: BSD-3-Clause
#
from flask import Flask, request, jsonify, send_file
import paramiko

from logging.handlers import TimedRotatingFileHandler
import tempfile, os, socket, logging
from werkzeug.utils import secure_filename
from werkzeug.exceptions import BadRequestKeyError

from math import ceil
from cscs_api_common import check_header, get_username,exec_remote_command, create_certificates, \
    get_buffer_lines, clean_err_output


CERTIFICATOR_URL = os.environ.get("F7T_CERTIFICATOR_URL")
STATUS_IP        = os.environ.get("F7T_STATUS_IP")

UTILITIES_PORT   = os.environ.get("F7T_UTILITIES_PORT", 5000)

AUTH_HEADER_NAME = 'Authorization'

UTILITIES_TIMEOUT = int(os.environ.get("F7T_UTILITIES_TIMEOUT"))

# SYSTEMS: list of ; separated systems allowed
SYSTEMS_PUBLIC  = os.environ.get("F7T_SYSTEMS_PUBLIC").strip('\'"').split(";")
# internal machines for file operations
SYS_INTERNALS   = os.environ.get("F7T_SYSTEMS_INTERNAL_UTILITIES").strip('\'"').split(";")

debug = os.environ.get("F7T_DEBUG_MODE", None)

#max file size for upload/download in MB
MAX_FILE_SIZE=int(os.environ.get("F7T_UTILITIES_MAX_FILE_SIZE"))

app = Flask(__name__)
# max content lenght for upload in bytes
app.config['MAX_CONTENT_LENGTH'] = int(MAX_FILE_SIZE) * 1024 * 1024


# function to check if pattern is in string
def in_str(stringval,words):
    try:
        stringval.index(words)
        return True
    except AttributeError: #if is not str, then is byte encoding
        stringval = stringval.decode('latin-1')
        stringval.index(words)
        return True
    except ValueError:
        return False # if words never found


# performs upload via SSH client of paramiko
# user = remote cluster user
# system = remote cluster
# local_path = full local path (Filesystem) of the file to be uploaded
# remote_path = remote dir (cluster) in which file will be uploaded - must exists

def paramiko_upload(auth_header, cluster, local_path, remote_path):

    fileName = local_path.split("/")[-1]

    # get certificate
    cert_list = create_certificates(auth_header, cluster)

    if cert_list[0] == None:
        result = {"error": 1, "msg": "Certificator error: {msg}".format(msg=cert_list[2])}
        return result

    [pub_cert, pub_key, priv_key, temp_dir] = cert_list

    username = get_username(auth_header)

    # -------------------
    # remote exec with paramiko
    try:
        client = paramiko.SSHClient()
        client.set_missing_host_key_policy(paramiko.AutoAddPolicy())

        ipaddr = cluster.split(':')
        host = ipaddr[0]
        if len(ipaddr) == 1:
            port = 22
        else:
            port = int(ipaddr[1])

        client.connect(hostname=host, port=port,
                           username=username,
                           key_filename="{pub_cert}".format(pub_cert=pub_cert),
                           allow_agent=False,
                           look_for_keys=False,
                           timeout=2)

        ftp_client = client.open_sftp()

        try:
            local_file = open(local_path, "rb")
            local_data = local_file.read()
        except Exception as e:
            app.logger.error(e.message)
            result = {"error": 1, "msg": e.message}
        finally:
            local_file.close()

        remote_path_file = "{remote_path}/{filename}".format(remote_path=remote_path, filename=fileName)


        remote_file = ftp_client.file(remote_path_file, "w")
        remote_file.write(local_data)
        result = {"error": 0, "msg": remote_path_file}
        remote_file.close()
 

    except PermissionError as pe:
        app.logger.error("Permission error {strerr}".format(strerr=pe.errno))
        app.logger.error("Errno {errno}".format(errno=pe.strerror))
        result = {"error": pe.errno, "msg": pe.strerror}

    except FileNotFoundError as fnfe:
        app.logger.error("File Not Found error {strerr}".format(strerr=fnfe.strerror))
        app.logger.error("Errno {errno}".format(errno=fnfe.errno))
        result = {"error": fnfe.errno, "msg": fnfe.strerror}

    except paramiko.ssh_exception.NoValidConnectionsError as e:
        app.logger.error(type(e))
        if e.errors:
            for k, v in e.errors.items():
                app.logger.error("errorno: {errno}".format(errno=v.errno))
                app.logger.error("strerr: {strerr}".format(strerr=v.strerror))
                result = {"error": v.errno, "msg": v.strerror}

    # second: time out
    except socket.timeout as e:
        app.logger.error(type(e))
        # timeout has not errno
        app.logger.error(e)
        result = {"error": 1, "msg": e}

    except IOError as e:
        app.logger.error("IOError")
        app.logger.error(e.strerror)
        app.logger.error(e.filename)
        app.logger.error(e.errno)        
        result = {"error": e.errno, "msg": "IOError"}
    
    except paramiko.ssh_exception.SSHException as e:
        logging.error(e, exc_info=True)
        app.logger.error(e)        
        result = {"error":1, "msg":e.args[0]}

    except Exception as e:
        app.logger.error(e.args)
        result = {"error": 1, "msg": e.args[0]}
    finally:
        # closing client
        app.logger.info("Closing clients")
       
        if "ftp_client" in locals():
            ftp_client.close()
        client.close()

        app.logger.info("Removing temp certs")
        # removing temporary keys, certs and dirs
        os.remove(pub_cert)
        os.remove(pub_key)
        os.remove(priv_key)
        os.rmdir(temp_dir)

    app.logger.info("Returned: {result}".format(result=result))

    return result


def paramiko_download(auth_header, cluster, path):

    fileName = path.split("/")[-1]

    # get certificate
    cert_list = create_certificates(auth_header, cluster)

    if cert_list[0] == None:
        result = {"error": 1, "msg": "Certificator error: {msg}".format(msg=cert_list[2])}
        return result

    [pub_cert, pub_key, priv_key, temp_dir] = cert_list

    username = get_username(auth_header)

    # -------------------
    # remote exec with paramiko
    try:
        client = paramiko.SSHClient()
        client.set_missing_host_key_policy(paramiko.AutoAddPolicy())

        ipaddr = cluster.split(':')
        host = ipaddr[0]
        if len(ipaddr) == 1:
            port = 22
        else:
            port = int(ipaddr[1])

        client.connect(hostname=host, port=port,
                       username=username,
                       key_filename="{pub_cert}".format(pub_cert=pub_cert),
                       allow_agent=False,
                       look_for_keys=False,
                       timeout=2)

        # check file size not over SIZE_LIMIT
        action = f"timeout {UTILITIES_TIMEOUT} stat --dereference -c %s -- '{path}'"
        stdin, stdout, stderr = client.exec_command(action)

        # error status
        errno = stderr.channel.recv_exit_status()
        errda = clean_err_output(stderr.channel.recv_stderr(1024))

        # if error raised shouldn't continue
        if errno != 0 or errda != "":
            app.logger.error("({errno}) --> {stderr}".format(errno=errno, stderr=errda))
            app.logger.error(stdout.channel.recv_exit_status())
            result = {"error": 1, "msg": errda.rstrip()}
        else:  # no error on stat, now checking file size
            outlines = get_buffer_lines(stdout)
            app.logger.error(errda)
            app.logger.error(errno)
            app.logger.info("({errno}) --> File Size: {stdout}".format(errno=errno, stdout=outlines))

            file_size = int(outlines) # in bytes

            # if file is too big:
            if file_size > MAX_FILE_SIZE*(1024*1024):
                app.logger.warning("File size exceeds limit")
                result={"error":-3,"msg":"File size exceeds limit"}
            elif file_size == 0:
                # may be empty, a special file or a directory, just return empty
                _tmpdir=tempfile.mkdtemp("", "cscs", "/tmp")
                local_path = "{tempdir}/{fileName}".format(tempdir=_tmpdir, fileName=fileName)
                local_file = open(local_path,"wb")
                local_file.close()
                result = {"error": 0, "msg": local_path}
            else:
                #if file isn't too big, download
                ftp_client = client.open_sftp()
                _tmpdir=tempfile.mkdtemp("", "cscs", "/tmp")
                local_path = "{tempdir}/{fileName}".format(tempdir=_tmpdir,fileName=fileName)

                remote_file = ftp_client.file(path,"r")
                local_file  = open(local_path,"wb")

                remote_data = remote_file.read()
                local_file.write(remote_data)

                remote_file.close()
                local_file.close()

                ftp_client.close()
                result = {"error": 0, "msg": local_path}

            # close connection
            client.close()

    except paramiko.ssh_exception.NoValidConnectionsError as e:
        app.logger.error(type(e))
        if e.errors:
            for k, v in e.errors.items():

                app.logger.error("errorno: {errno}".format(errno=v.errno))
                app.logger.error("strerr: {strerr}".format(strerr=v.strerror))
                result = {"error": v.errno, "msg": v.strerror}

    # second: time out
    except socket.timeout as e:
        app.logger.error(type(e))
        # timeout has not errno
        app.logger.error(e)
        result = {"error": 1, "msg": e}
    except IOError as e:
        logging.error(e.message, exc_info=True)
        app.logger.error("IOError")
        app.logger.error(e.message)
        app.logger.error(e.errno)
        app.logger.error(e.strerror)
        result = {"error": e.errno, "msg": "IOError"}
    except paramiko.ssh_exception.SSHException as e:
        logging.error(e, exc_info=True)
        app.logger.error(e)        
        result = {"error":1, "msg":e.args[0]}
    except Exception as e:
        logging.error(e, exc_info=True)
        app.logger.error(e)
        result = {"error":1, "msg":e.args[0]}


    os.remove(pub_cert)
    os.remove(pub_key)
    os.remove(priv_key)
    os.rmdir(temp_dir)

    return result


## file: determines the type of file of path
## params:
##  - path: Filesystem path (Str) *required
##  - machinename: str *required

@app.route("/file", methods=["GET"])
def file_type():
    # checks if AUTH_HEADER_NAME is set
    try:
        auth_header = request.headers[AUTH_HEADER_NAME]
    except KeyError as e:
        app.logger.error("No Auth Header given")
        return jsonify(description="No Auth Header given"), 401

    if not check_header(auth_header):
        return jsonify(description="Invalid header"), 401

    try:
        machinename = request.headers["X-Machine-Name"]
    except KeyError as e:
        app.logger.error("No machinename given")
        return jsonify(description="No machine name given"), 400

    # PUBLIC endpoints from Kong to users
    if machinename not in SYSTEMS_PUBLIC:
        header = {"X-Machine-Does-Not-Exist": "Machine does not exist"}
        return jsonify(description="Error in file operation", error="Machine does not exist"), 400, header

    # iterate over SYSTEMS list and find the endpoint matching same order
    for i in range(len(SYSTEMS_PUBLIC)):
        if SYSTEMS_PUBLIC[i] == machinename:
            machine = SYS_INTERNALS[i]
            break

    try:
        path = request.args.get("targetPath")
    except BadRequestKeyError as e:
        return jsonify(description="Error in file operation",error="'targetPath' query string missing"), 400


    action = f"timeout {UTILITIES_TIMEOUT} file -b -- '{path}'"

    retval = exec_remote_command(auth_header, machine, action)

    error_str = retval["msg"]

    if retval["error"] != 0:
        if retval["error"] == -2:
            header = {"X-Machine-Not-Available": "Machine is not available"}
            return jsonify(description="Error in file operation"), 400, header

        if retval["error"] == 124:
            header = {"X-Timeout": "Command has finished with timeout signal"}
            return jsonify(description="Error in file operation"), 400, header

        #in case of permission for other user
        if in_str(error_str,"Permission") or in_str(retval["msg"],"OPENSSH"):
            header = {"X-Permission-Denied": "User does not have permissions to access machine or path"}
            return jsonify(description="Error in file operation"), 404, header

        # otherwise, generic error
        return jsonify(description="Error in file operation", error=error_str), 404

    # for file, is not an error (echo $? = 0) if the file doesn't exist or user has not permissions
    if in_str(error_str, "cannot open"):
        header = {"X-Invalid-Path": "{path} is an invalid path".format(path=path)}
        return jsonify(description="Error in file operation"), 400, header

    if in_str(error_str, "read permission"):
        header = {"X-Permission-Denied": "User does not have permissions to access machine or path"}
        return jsonify(description="Error in file operation"), 400, header

    return jsonify(description="Operation completed", out=retval["msg"]), 200


## chmod: Change Mode of path in Filesystem
## params:
##  - path: Filesystem path (Str) *required
##  - mode: numerical mode for file (e.g.: 700, 644, etc) *required
##  - machinename: str *required

@app.route("/chmod",methods=["PUT"])
def chmod():
    # checks if AUTH_HEADER_NAME is set
    try:
        auth_header = request.headers[AUTH_HEADER_NAME]
    except KeyError as e:
        app.logger.error("No Auth Header given")
        return jsonify(description="No Auth Header given"), 401

    if not check_header(auth_header):
        return jsonify(description="Invalid header"), 401

    try:
        machinename = request.headers["X-Machine-Name"]
    except KeyError as e:
        app.logger.error("No machinename given")
        return jsonify(description="No machine name given"), 400

    # public endpoints from Kong to users
    if machinename not in SYSTEMS_PUBLIC:
        header = {"X-Machine-Does-Not-Exist": "Machine does not exist"}
        return jsonify(description="Error in chmod operation", error="Machine does not exist"), 400, header

    # iterate over systems list and find the endpoint matching same order
    for i in range(len(SYSTEMS_PUBLIC)):
        if SYSTEMS_PUBLIC[i] == machinename:
            machine = SYS_INTERNALS[i]
            break

    # getting path from request form
    try:
        path = request.form["targetPath"]
    except BadRequestKeyError:
        return jsonify(description="Error in chmod operation",error="'targetPath' query string missing"), 400

    # getting chmode's mode from request form:
    try:
        mode = request.form["mode"]
    except BadRequestKeyError:
        return jsonify(description="Error in chmod operation", error="mode query string missing"), 400

    # using -c flag for verbose mode in stdout
    action = f"timeout {UTILITIES_TIMEOUT} chmod -v '{mode}' -- '{path}'"

    retval = exec_remote_command(auth_header, machine, action)

    if retval["error"] != 0:
        if retval["error"] == -2:
            header = {"X-Machine-Not-Available": "Machine is not available"}
            return jsonify(description="Error in chmod operation"), 400, header

        if retval["error"] == 124:
            header = {"X-Timeout": "Command has finished with timeout signal"}
            return jsonify(description="Error in chmod operation"), 400, header

        error_str = retval["msg"]

        if in_str(error_str, "cannot access"):
            header = {"X-Invalid-Path": "{path} is an invalid path".format(path=path)}
            return jsonify(description="Error in chmod operation"), 400, header

        if in_str(error_str, "not permitted") or in_str(retval["msg"],"OPENSSH"):
            header = {"X-Permission-Denied": "User does not have permissions to access machine or path"}
            return jsonify(description="Error in chmod operation"), 400, header

        if in_str(error_str, "invalid mode"):
            header = {"X-Invalid-Mode": "{mode} is an invalid mode".format(mode=mode)}
            return jsonify(description="Error in chmod operation"), 400, header

        #otherwise, generic error
        return jsonify(description="Error in chmod operation", error=error_str), 404

    return jsonify(description="Operation completed", out=retval["msg"]), 200


## chown: Change owner of path in Filesystem
## params:
##  - path: Filesystem path (Str) *required
##  - owner: new user owner of the path file
##  - group: new group owner of the path file
##  - machinename: str *required

@app.route("/chown",methods=["PUT"])
def chown():
    # checks if AUTH_HEADER_NAME is set
    try:
        auth_header = request.headers[AUTH_HEADER_NAME]
    except KeyError as e:
        app.logger.error("No Auth Header given")
        return jsonify(description="No Auth Header given"), 401

    if not check_header(auth_header):
        return jsonify(description="Invalid header"), 401

    try:
        machinename = request.headers["X-Machine-Name"]
    except KeyError as e:
        app.logger.error("No machinename given")
        return jsonify(description="No machine name given"), 400

    # public endpoints from Kong to users
    if machinename not in SYSTEMS_PUBLIC:
        header = {"X-Machine-Does-Not-Exist": "Machine does not exist"}
        return jsonify(description="Error in chown operation", error="Machine does not exist"), 400, header

    # iterate over systems list and find the endpoint matching same order
    for i in range(len(SYSTEMS_PUBLIC)):
        if SYSTEMS_PUBLIC[i] == machinename:
            machine = SYS_INTERNALS[i]
            break

    try:
        path = request.form["targetPath"]
    except BadRequestKeyError:
        return jsonify(description="Error in chown operation",error="'targetPath' query string missing"), 400

    if path == None:
        return jsonify(description="Error in chown operation",error="'targetPath' query string missing"), 400
    try:
        owner = request.form["owner"]
    except Exception:
        owner = ""

    try:
        group = request.form["group"]
    except Exception:
        group = ""

    if owner == "" and group == "":
        return jsonify(description="Error in chown operation", error="group and/or owner should be set"), 400


    action = f"timeout {UTILITIES_TIMEOUT} chown -v '{owner}':'{group}' -- '{path}'"

    retval = exec_remote_command(auth_header, machine, action)

    if retval["error"] != 0:
        if retval["error"] == -2:
            header = {"X-Machine-Not-Available": "Machine is not available"}
            return jsonify(description="Error in chown operation"), 400, header

        if retval["error"] == 124:
            header = {"X-Timeout": "Command has finished with timeout signal"}
            return jsonify(description="Error in chown operation"), 400, header

        error_str = retval["msg"]

        if in_str(error_str,"cannot access"):
            header={"X-Invalid-Path":"{path} is an invalid path".format(path=path)}
            return jsonify(description="Error in chown operation"), 400, header

        if in_str(error_str,"not permitted") or in_str(retval["msg"],"OPENSSH"):
            header = {"X-Permission-Denied": "User does not have permissions to access machine or path"}
            return jsonify(description="Error in chown operation"), 400, header

        if in_str(error_str,"invalid group"):
            header = {"X-Invalid-Group": "{group} is an invalid group".format(group=group)}
            return jsonify(description="Error in chown operation"), 400, header

        if in_str(error_str,"invalid user"):
            header = {"X-Invalid-Owner": "{owner} is an invalid user".format(owner=owner)}
            return jsonify(description="Error in chown operation"), 400, header

        return jsonify(description="Error in chown operation", error=error_str), 404


    return jsonify(description="Operation completed", out=retval["msg"]), 200


## ls: List Directory contents
## params:
##  - path: Filesystem path (Str) *required
##  - showhidden: Bool
##  - machinename: str *required

@app.route("/ls",methods=["GET"])
def list_directory():
    # checks if AUTH_HEADER_NAME is set
    try:
        auth_header = request.headers[AUTH_HEADER_NAME]
    except KeyError as e:
        app.logger.error("No Auth Header given")
        return jsonify(description="No Auth Header given"), 401

    if not check_header(auth_header):
        return jsonify(description="Invalid header"), 401

    try:
        machinename = request.headers["X-Machine-Name"]
    except KeyError as e:
        app.logger.error("No machinename given")
        return jsonify(description="No machine name given"), 400

    # public endpoints from Kong to users
    if machinename not in SYSTEMS_PUBLIC:
        header = {"X-Machine-Does-Not-Exist": "Machine does not exist"}
        return jsonify(description="Error listing contents of path", error="Machine does not exist"), 400, header

    # iterate over systems list and find the endpoint matching same order
    for i in range(len(SYSTEMS_PUBLIC)):
        if SYSTEMS_PUBLIC[i] == machinename:
            machine = SYS_INTERNALS[i]
            break

    try:
        path = request.args.get("targetPath")
    except BadRequestKeyError:
        return jsonify(description="Error in ls operation",error="'targetPath' query string missing"), 400

    if path == None:
        return jsonify(description="Error listing contents of path",error="path query string missing"), 400

    # if set shows entrys starting with . (not including . and/or .. dirs)
    try:
        showhidden = request.args.get("showhidden", None)
    except BadRequestKeyError:
        return jsonify(description="Error in ls operation", error="option error"), 400

    showall = ""
    if showhidden != None:
        showall = "-A"

    # action = "ls -l {showall} --time-style=+%Y-%m-%dT%H:%M:%S -- '{path}' | awk ' {{ print $7 \"|\" substr ($1,0,1) \"|\"$9\"|\"$3\"|\"$4\"|\" substr ($1,2,9) \"|\"$6\"|\"$5\";\" }} ' ".format(
    #         path=path, showall=showall)

    # changed since bash only captures errors from the last command in pipeline, and this always was OK
    action = f"timeout {UTILITIES_TIMEOUT} ls -l {showall} --time-style=+%Y-%m-%dT%H:%M:%S -- '{path}'"

    retval = exec_remote_command(auth_header, machine, action)

    if retval["error"] != 0:
        error_str=retval["msg"]

        if retval["error"] == 113:
            header = {"X-Machine-Not-Available":"Machine is not available"}
            return jsonify(description="Error listing contents of path"), 400, header

        if retval["error"] == 124:
            header = {"X-Timeout": "Command has finished with timeout signal"}
            return jsonify(description="Error listing contents of path"), 400, header

        if in_str(error_str,"cannot access"):

            header={"X-Invalid-Path":"{path} is an invalid path".format(path=path)}
            return jsonify(description="Error listing contents of path"), 400, header

        if in_str(error_str,"cannot open") or in_str(retval["msg"],"OPENSSH"):
            header = {"X-Permission-Denied": "User does not have permissions to access machine or path"}
            return jsonify(description="Error listing contents of path"), 400, header

        # generic not caught error
        return jsonify(description="Error listing contents of path",error=retval["msg"]), 400


    # file List is retorned as a string separated for a $ character
    fileList = []
    if len(retval["msg"].split("$")) == 1:
        # if only one line is returned, there are two cases:
        # 1. 'total 0': means directory was empty, so fileList is kept empty
        # 2. 'r.....   some_file.txt': means 'ls' was to only one file: 'ls /home/user/some.txt'
        if retval["msg"][0:5]!='total':
            fileList = retval["msg"].split("$")
    else:
        fileList = retval["msg"].split("$")[1:]
        
    totalSize = len(fileList)

    # if pageSize and number were set:
    pageSize = request.args.get("pageSize")
    pageNumber = request.args.get("pageNumber")

    app.logger.info(f"PageSize: {pageSize}. PageNumber: {pageNumber}")

    # calculate the list to retrieve
    if pageSize and pageNumber:

        pageNumber = float(pageNumber)
        pageSize   = float(pageSize)

        totalPages = int(ceil(float(totalSize) / float(pageSize)))

        app.logger.info("Total Size: {totalSize}".format(totalSize=totalSize))
        app.logger.info("Total Pages: {totalPages}".format(totalPages=totalPages))


        if pageNumber < 1 or pageNumber>totalPages:
            app.logger.warning("pageNumber ({pageNumber}) greater than total pages ({totalPages})".format(pageNumber=pageNumber, totalPages=totalPages))
            app.logger.warning("Showing all results")
        else:
            beg_reg=int((pageNumber-1)*pageSize)
            end_reg=int(pageNumber*pageSize-1)

            app.logger.info("Initial reg {beg_reg}, final reg: {end_reg}".format(beg_reg=beg_reg, end_reg=end_reg))

            fileList = fileList[beg_reg:end_reg+1]


    outLabels = ["name","type","link_target","user","group","permissions","last_modified","size"]

    # labels taken from list to dict with default value: ""
    outList = []

    logging.info("Length of file list: {}".format(len(fileList)))

    for files in fileList:

        line = files.split()

        try:
            symlink = line[8] # because of the -> which is 7
        except IndexError:
            symlink = ""

        outDict = {outLabels[0]:line[6],
                outLabels[1]:line[0][0],
                outLabels[2]:symlink,
                outLabels[3]:line[2],
                outLabels[4]:line[3],
                outLabels[5]:line[0][1:],
                outLabels[6]:line[5],
                outLabels[7]:line[4]
                }

        outList.append(outDict)

    return jsonify(descr="List of contents of path",output=outList), 200


## mkdir: Make Directory
## params:
##  - path: Filesystem path (Str) *required
##  - p: -p, --parents no error if existing, make parent directories as needed (bool)
##  - machinename: str *required

@app.route("/mkdir",methods=["POST"])
def make_directory():
    # checks if AUTH_HEADER_NAME is set
    try:
        auth_header = request.headers[AUTH_HEADER_NAME]
    except KeyError as e:
        app.logger.error("No Auth Header given")
        return jsonify(description="No Auth Header given"), 401

    if not check_header(auth_header):
        return jsonify(description="Invalid header"), 401

    try:
        machinename = request.headers["X-Machine-Name"]
    except KeyError as e:
        app.logger.error("No machinename given")
        return jsonify(description="No machine name given"), 400

    # public endpoints from Kong to users
    if machinename not in SYSTEMS_PUBLIC:
        header = {"X-Machine-Does-Not-Exist": "Machine does not exist"}
        return jsonify(description="Error creating directory", error="Machine does not exist"), 400, header

    # iterate over systems list and find the endpoint matching same order
    for i in range(len(SYSTEMS_PUBLIC)):
        if SYSTEMS_PUBLIC[i] == machinename:
            machine = SYS_INTERNALS[i]
            break

    try:
        path = request.form["targetPath"]
    except BadRequestKeyError:
        return jsonify(description="Error creating directory", error="'targetPath' query string missing"), 400

    try:
        p = request.form["p"]
        parent = "-p"
    except BadRequestKeyError:
        parent = ""

    action = f"timeout {UTILITIES_TIMEOUT} mkdir {parent} -- '{path}'"

    retval = exec_remote_command(auth_header, machine, action)

    if retval["error"] != 0:
        error_str=retval["msg"]

        if retval["error"] == 113:
            header = {"X-Machine-Not-Available":"Machine is not available"}
            return jsonify(description="Error creating directory"), 400, header

        if retval["error"] == 124:
            header = {"X-Timeout": "Command has finished with timeout signal"}
            return jsonify(description="Error creating directory"), 400, header

        if in_str(error_str,"No such file"):
            header={"X-Invalid-Path":"{path} is an invalid path".format(path=path)}
            return jsonify(description="Error creating directory"), 400, header

        if in_str(error_str,"Permission denied") or in_str(retval["msg"],"OPENSSH"):
            header = {"X-Permission-Denied": "User does not have permissions to access machine or path"}
            return jsonify(description="Error creating directory"), 400, header

        if in_str(error_str,"File exists"):
            header = {"X-Exists": "{path} already exists".format(path=path)}
            return jsonify(description="Error creating directory"), 400, header

        return jsonify(description="Error creating directory",error=retval["msg"]), 400


    return jsonify(description="Directory created", output=""), 201


## rename/move
## params:
##  - oldpath: Filesystem path of current object (Str) *required
##  - newpath: Filesystem path of new object (Str) *required
##  - machinename: str *required

@app.route("/rename", methods=["PUT"])
def rename():
<<<<<<< HEAD
    # checks if AUTH_HEADER_NAME is set
    try:
        auth_header = request.headers[AUTH_HEADER_NAME]
    except KeyError as e:
        app.logger.error("No Auth Header given")
        return jsonify(description="No Auth Header given"), 401

    if not check_header(auth_header):
        return jsonify(description="Invalid header"), 401

    try:
        machinename = request.headers["X-Machine-Name"]
    except KeyError as e:
        app.logger.error("No machinename given")
        return jsonify(description="No machine name given"), 400

    # public endpoints from Kong to users
    if machinename not in SYSTEMS_PUBLIC:
        header = {"X-Machine-Does-Not-Exist": "Machine does not exist"}
        return jsonify(description="Error on rename operation", error="Machine does not exist"), 400, header

    # iterate over systems list and find the endpoint matching same order
    for i in range(len(SYSTEMS_PUBLIC)):
        if SYSTEMS_PUBLIC[i] == machinename:
            machine = SYS_INTERNALS[i]
            break

    try:
        sourcePath = request.form["sourcePath"]
    except BadRequestKeyError:
        return jsonify(description="Error on rename operation", error="'sourcePath' query string missing"), 400

    try:
        targetPath = request.form["targetPath"]
    except BadRequestKeyError:
        return jsonify(description="Error on rename operation", error="newpath query string missing"), 400

    # action to execute
    action = "echo n | timeout {timeout} mv -i -- '{sourcePath}' '{targetPath}'".format(
                            timeout=UTILITIES_TIMEOUT,sourcePath=sourcePath, targetPath=targetPath)

    retval = exec_remote_command(auth_header, machine, action)

    if retval["error"] != 0:
        error_str=retval["msg"]

        if retval["error"] == 113:
            header = {"X-Machine-Not-Available":"Machine is not available"}
            return jsonify(description="Error on rename operation"), 400, header

        if retval["error"] == 124:
            header = {"X-Timeout": "Command has finished with timeout signal"}
            return jsonify(description="Error on rename operation"), 400, header

        # error no such file
        if in_str(error_str,"No such file"):
            if in_str(error_str,"cannot stat"):
                header={"X-Not-Found":"{sourcePath} not found.".format(sourcePath=sourcePath)}
                return jsonify(description="Error on rename operation"), 400, header

            if in_str(error_str,"cannot move"):
                header = {"X-Invalid-Path": "{sourcePath} and/or {targetPath} are invalid paths.".format(sourcePath=sourcePath,targetPath=targetPath)}
                return jsonify(description="Error on rename operation"), 400, header

        # permission denied
        if in_str(error_str,"Permission denied") or in_str(retval["msg"],"OPENSSH"):
            header = {"X-Permission-Denied": "User does not have permissions to access machine or paths"}
            return jsonify(description="Error on rename operation"), 400, header

        # if already exists, not overwrite (-i)
        if in_str(error_str,"overwrite"):
            header = {"X-Exists": "{targetPath} already exists".format(targetPath=targetPath)}
            return jsonify(description="Error on rename operation"), 400, header

        return jsonify(description="Error on rename operation",error=error_str), 400


    return jsonify(description="Success to rename file or directory.", output=""), 200
=======
    return common_operation(request, "rename", "PUT")
>>>>>>> 272ba5df



## copy cp
## params:
##  - sourcepath: Filesystem path of object to be copied (Str) *required
##  - targetpath: Filesystem path of copied object (Str) *required
##  - machinename: str *required

@app.route("/copy", methods=["POST"])
def copy():
    return common_operation(request, "copy", "POST")

## common code for file operations: copy, rename (move)
def common_operation(request, command, method):
    # checks if AUTH_HEADER_NAME is set
    try:
        auth_header = request.headers[AUTH_HEADER_NAME]
    except KeyError as e:
        app.logger.error("No Auth Header given")
        return jsonify(description="No Auth Header given"), 401

    if not check_header(auth_header):
        return jsonify(description="Invalid header"), 401

    try:
        machinename = request.headers["X-Machine-Name"]
    except KeyError as e:
        app.logger.error("No machinename given")
        return jsonify(description="No machine name given"), 400

    # public endpoints from Kong to users
    if machinename not in SYSTEMS_PUBLIC:
        header = {"X-Machine-Does-Not-Exist": "Machine does not exist"}
        return jsonify(description="Error on " + command + " operation", error="Machine does not exist"), 400, header

    # iterate over systems list and find the endpoint matching same order
    for i in range(len(SYSTEMS_PUBLIC)):
        if SYSTEMS_PUBLIC[i] == machinename:
            machine = SYS_INTERNALS[i]
            break

    try:
        sourcePath = request.form["sourcePath"]
    except BadRequestKeyError:
        return jsonify(description="Error on " + command + " operation", error="'sourcePath' query string missing"), 400

    try:
        targetPath = request.form["targetPath"]
    except BadRequestKeyError:
        return jsonify(description="Error on " + command + " operation", error="target query string missing"), 400


    if command == "copy":
        # action to execute
        # -r is for recursivelly copy files into directories
        action = f"timeout {UTILITIES_TIMEOUT} cp --force -dR --preserve=all -- '{sourcePath}' '{targetPath}'"
        success_code = 201
    elif command == "rename":
        action = f"timeout {UTILITIES_TIMEOUT} mv --force -- '{sourcePath}' '{targetPath}'"
        success_code = 200
    else:
        app.logger.error("Unknown command on common_operation: " + command)
        return jsonify(description="Error on unkownon operation", error="Unknown"), 400

    retval = exec_remote_command(auth_header, machine, action)

    if retval["error"] != 0:
        error_str=retval["msg"]

        if retval["error"] == 113:
            header = {"X-Machine-Not-Available":"Machine is not available"}
            return jsonify(description="Error on " + command + " operation"), 400, header

        if retval["error"] == 124:
            header = {"X-Timeout": "Command has finished with timeout signal"}
            return jsonify(description="Error on " + command + " operation"), 400, header

        # error no such file
        if in_str(error_str,"No such file"):
            if in_str(error_str,"cannot stat"):
                header={"X-Not-Found":"{sourcePath} not found.".format(sourcePath=sourcePath)}
                return jsonify(description="Error on " + command + " operation"), 400, header

            # copy: cannot create, rename: cannot move
            if in_str(error_str, "cannot create") or in_str(error_str,"cannot move"):
                header = {"X-Invalid-Path": "{sourcePath} and/or {targetPath} are invalid paths.".format(sourcePath=sourcePath, targetPath=targetPath)}
                return jsonify(description="Error on " + command + " operation"), 400, header

        # permission denied
        if in_str(error_str,"Permission denied") or in_str(retval["msg"],"OPENSSH"):
            header = {"X-Permission-Denied": "User does not have permissions to access machine or paths"}
            return jsonify(description="Error on " + command + " operation"), 400, header

        # if already exists, not overwrite (-i)
        if in_str(error_str,"overwrite"):
            header = {"X-Exists": "{targetPath} already exists".format(targetPath=targetPath)}
            return jsonify(description="Error on " + command + " operation"), 400, header

        return jsonify(description="Error on copy operation"), 400

    return jsonify(description="Success to " + command + " file or directory.", output=""), success_code



## Remove file or directory
## params:
## - path: path to the file or directory to be removed
## - X-Machine-Name: system

@app.route("/rm", methods=["DELETE"])
def rm():
    # checks if AUTH_HEADER_NAME is set
    try:
        auth_header = request.headers[AUTH_HEADER_NAME]
    except KeyError as e:
        app.logger.error("No Auth Header given")
        return jsonify(description="No Auth Header given"), 401

    if not check_header(auth_header):
        return jsonify(description="Invalid header"), 401

    try:
        machinename = request.headers["X-Machine-Name"]
    except KeyError as e:
        app.logger.error("No machinename given")
        return jsonify(description="No machine name given"), 400

    # public endpoints from Kong to users
    if machinename not in SYSTEMS_PUBLIC:
        header = {"X-Machine-Does-Not-Exist": "Machine does not exist"}
        return jsonify(description="Error on delete operation", error="Machine does not exist"), 400, header

    # iterate over systems list and find the endpoint matching same order
    for i in range(len(SYSTEMS_PUBLIC)):
        if SYSTEMS_PUBLIC[i] == machinename:
            machine = SYS_INTERNALS[i]
            break

    try:
        path = request.form["targetPath"]
    except BadRequestKeyError:
        return jsonify(description="Error on delete operation",error="'targetPath' query string missing"), 400

    # action to execute
    # -r is for recursivelly delete files into directories
    action = f"timeout {UTILITIES_TIMEOUT} rm -fr -- '{path}'"

    retval = exec_remote_command(auth_header, machine, action)

    if retval["error"] != 0:
        error_str=retval["msg"]

        if retval["error"] == 113:
            header = {"X-Machine-Not-Available":"Machine is not available"}
            return jsonify(description="Error on delete operation"), 400, header

        if retval["error"] == 124:
            header = {"X-Timeout": "Command has finished with timeout signal"}
            return jsonify(description="Error on delete operation"), 400, header

        # error no such file
        if in_str(error_str,"No such file"):
            if in_str(error_str,"cannot remove"):
                header = {"X-Invalid-Path": "{path} is an invalid path.".format(path=path)}
                return jsonify(description="Error on delete operation"), 400, header

        # permission denied
        if in_str(error_str,"Permission denied") or in_str(retval["msg"],"OPENSSH"):
            header = {"X-Permission-Denied": "User does not have permissions to access machine or path"}
            return jsonify(description="Error on delete operation"), 400, header

        return jsonify(description="Error on delete operation"), 400


    return jsonify(description="Success to delete file or directory.", output=""), 204



## Symbolic Link
## params:
##  - target: path to target that the symlink will point to (Str) *required
##  - source: absolute path to the new symlink *required
##  - machinename: str *required

@app.route("/symlink", methods=["POST"])
def symlink():
    # checks if AUTH_HEADER_NAME is set
    try:
        auth_header = request.headers[AUTH_HEADER_NAME]
    except KeyError as e:
        app.logger.error("No Auth Header given")
        return jsonify(description="No Auth Header given"), 401

    if not check_header(auth_header):
        return jsonify(description="Invalid header"), 401

    try:
        machinename = request.headers["X-Machine-Name"]
    except KeyError as e:
        app.logger.error("No machinename given")
        return jsonify(description="No machine name given"), 400

    # public endpoints from Kong to users
    if machinename not in SYSTEMS_PUBLIC:
        header = {"X-Machine-Does-Not-Exist": "Machine does not exist"}
        return jsonify(description="Failed to create symlink", error="Machine does not exist"), 400, header

    # iterate over systems list and find the endpoint matching same order
    for i in range(len(SYSTEMS_PUBLIC)):
        if SYSTEMS_PUBLIC[i] == machinename:
            machine = SYS_INTERNALS[i]
            break

    try:
        linkPath = request.form["linkPath"]
    except BadRequestKeyError:
        return jsonify(description="Failed to create symlink",error="'linkPath' query string missing"), 400

    try:
        targetPath = request.form["targetPath"]
    except BadRequestKeyError:
        return jsonify(description="Failed to create symlink",error="'targetPath' query string missing"), 400

    action = f"timeout {UTILITIES_TIMEOUT} ln -s -- '{targetPath}' '{linkPath}'"

    retval = exec_remote_command(auth_header, machine, action)

    if retval["error"] != 0:
        error_str=retval["msg"]

        if retval["error"] == 113:
            header = {"X-Machine-Not-Available":"Machine is not available"}
            return jsonify(description="Failed to create symlink"), 400, header

        if retval["error"] == 124:
            header = {"X-Timeout": "Command has finished with timeout signal"}
            return jsonify(description="Failed to create symlink"), 400, header

        # error no such file
        if in_str(error_str,"No such file"):
            header = {"X-Invalid-Path": "{targetPath} and/or {linkPath} are invalid paths.".format(targetPath=targetPath,linkPath=linkPath)}
            return jsonify(description="Failed to create symlink"), 400, header

        # permission denied
        if in_str(error_str,"Permission denied") or in_str(retval["msg"],"OPENSSH"):
            header = {"X-Permission-Denied": "User does not have permissions to access machine or paths"}
            return jsonify(description="Failed to create symlink"), 400, header

        # if already exists
        if in_str(error_str,"File exists"):
            header = {"X-Exists": "{linkPath} already exists".format(linkPath=linkPath)}
            return jsonify(description="Failed to create symlink"), 400, header


        return jsonify(description="Failed to create symlink"), 400


    return jsonify(description="Success create the symlink"), 201

## Returns the file from the specified path on the {machine} filesystem
## params:
##  - path: path to the file to download *required
##  - machinename: str *required

@app.route("/download", methods=["GET"])
def download():
    # checks if AUTH_HEADER_NAME is set
    try:
        auth_header = request.headers[AUTH_HEADER_NAME]
    except KeyError as e:
        app.logger.error("No Auth Header given")
        return jsonify(description="No Auth Header given"), 401

    if not check_header(auth_header):
        return jsonify(description="Invalid header"), 401

    try:
        machinename = request.headers["X-Machine-Name"]
    except KeyError as e:
        app.logger.error("No machinename given")
        return jsonify(description="No machine name given"), 400

    # public endpoints from Kong to users
    if machinename not in SYSTEMS_PUBLIC:
        header = {"X-Machine-Does-Not-Exist": "Machine does not exist"}
        return jsonify(description="Failed to download file", error="Machine does not exist"), 400, header

    # iterate over systems list and find the endpoint matching same order
    for i in range(len(SYSTEMS_PUBLIC)):
        if SYSTEMS_PUBLIC[i] == machinename:
            machine = SYS_INTERNALS[i]
            break

    path = request.args.get("sourcePath")

    if path == None:
        return jsonify(description="Failed to download file",error="'sourcePath' query string missing"), 400

    # copy file from remote machinename to local filesystem
    retval = paramiko_download(auth_header, machine, path)

    # posible errors

    # IOError 13: Permission denied
    if retval["error"] == 13:
        header = {"X-Permission-Denied": "User does not have permissions to access machine or paths"}
        return jsonify(description="Failed to download file"), 400, header

    # IOError 2: no such file
    if retval["error"] == 2:
        header = {"X-Invalid-Path": "{path} is invalid.".format(path=path)}
        return jsonify(description="Failed to download file"), 400, header

    # IOError -2: name or service not known
    if retval["error"] == -2:
        header = {"X-Machine-Not-Available": "Machine is not available"}
        return jsonify(description="Failed to download file"), 400, header
    # custom error raises when file size > SIZE_LIMIT env var
    if retval["error"] == -3:
        header = {"X-Size-Limit": "File exceeds size limit"}
        return jsonify(description="Failed to download file"), 400, header

    if retval["error"] != 0:
        if in_str(retval["msg"],"Permission") or in_str(retval["msg"],"OPENSSH"):
            header = {"X-Permission-Denied": "User does not have permissions to access machine or paths"}
            return jsonify(description="Failed to download file"), 400, header
        else:
            return jsonify(description="Failed to download file"), 400

    local_file = retval["msg"]
    file_name  = path.split("/")[-1]


    return send_file(local_file,
                     mimetype="application/octet-stream",
                     attachment_filename=file_name,
                     as_attachment=True)


## Returns the file from the specified path on the {machine} filesystem
## params:
##  - path: path to the file to download *required
##  - machinename: str *required

## error handler for files above SIZE_LIMIT -> app.config['MAX_CONTENT_LENGTH']
@app.errorhandler(413)
def request_entity_too_large(error):
    app.logger.error(error)
    return jsonify(description="Failed to upload file. The file is over {} MB".format(MAX_FILE_SIZE)), 413

@app.route("/upload", methods=["POST"])
def upload():
    # checks if AUTH_HEADER_NAME is set
    try:
        auth_header = request.headers[AUTH_HEADER_NAME]
    except KeyError as e:
        app.logger.error("No Auth Header given")
        return jsonify(description="No Auth Header given"), 401

    if not check_header(auth_header):
        return jsonify(description="Invalid header"), 401

    try:
        machinename = request.headers["X-Machine-Name"]
    except KeyError as e:
        app.logger.error("No machinename given")
        return jsonify(description="No machine name given"), 400

    # public endpoints from Kong to users
    if machinename not in SYSTEMS_PUBLIC:
        header = {"X-Machine-Does-Not-Exist": "Machine does not exist"}
        return jsonify(description="Failed to upload file", error="Machine does not exist"), 400, header

    # iterate over systems list and find the endpoint matching same order
    for i in range(len(SYSTEMS_PUBLIC)):
        if SYSTEMS_PUBLIC[i] == machinename:
            machine = SYS_INTERNALS[i]
            break

    path = request.form["targetPath"]

    if path == None:
        return jsonify(description="Failed to upload file", error="'targetPath' query string missing"), 400

    if 'file' not in request.files:
        return jsonify(description="Failed to upload file", error="No file in query"), 400

    file = request.files['file']

    app.logger.info("Length: {length}".format(length=file.content_length))
    app.logger.info("Headers: {headers}".format(headers=file.headers))

    if file.filename == '':
        return jsonify(description="Failed to upload file", error="No file selected"), 400

    filename = secure_filename(file.filename)

    _tmpdir = tempfile.mkdtemp("", "cscs-uploads", "/tmp")
    local_path = os.path.join(_tmpdir, filename)

    file.save(local_path)

    retval=paramiko_upload(auth_header, machine, local_path, path)

    os.remove(local_path)
    os.rmdir(_tmpdir)

    # IOError 13: Permission denied
    if retval["error"] == 13:
        header = {"X-Permission-Denied": "User does not have permissions to access machine or paths"}
        return jsonify(description="Failed to upload file"), 400, header

    # IOError 2: no such file
    if retval["error"] == 2:
        header = {"X-Invalid-Path": "{path} is invalid.".format(path=path)}
        return jsonify(description="Failed to upload file"), 400, header

    # IOError -2: name or service not known
    if retval["error"] == -2:
        header = {"X-Machine-Not-Available": "Machine is not available"}
        return jsonify(description="Failed to upload file"), 400, header

    if retval["error"] != 0:
        if in_str(retval["msg"],"Permission") or in_str(retval["msg"],"OPENSSH"):
            header = {"X-Permission-Denied": "User does not have permissions to access machine or paths"}
            return jsonify(description="Failed to upload file"), 400, header
        else:
            return jsonify(description="Failed to upload file"), 400

    return jsonify(description="File upload successful"), 201


# get status for status microservice
# only used by STATUS_IP otherwise forbidden
@app.route("/status", methods=["GET"])
def status():
    app.logger.info("Test status of service")

    if request.remote_addr != STATUS_IP:
        app.logger.warning("Invalid remote address: {addr}".format(addr=request.remote_addr))
        return jsonify(error="Invalid access"), 403

    return jsonify(success="ack"), 200


if __name__ == "__main__":
    # log handler definition
    # timed rotation: 1 (interval) rotation per day (when="D")
    logHandler = TimedRotatingFileHandler('/var/log/utilities.log', when='D', interval=1)

    logFormatter = logging.Formatter('%(asctime)s,%(msecs)d %(levelname)-8s [%(filename)s:%(lineno)d] %(message)s',
                                     '%Y-%m-%d:%H:%M:%S')
    logHandler.setFormatter(logFormatter)
    logHandler.setLevel(logging.DEBUG)

    # get app log (Flask+werkzeug+python)
    logger = logging.getLogger()

    # set handler to logger
    logger.addHandler(logHandler)

    # run app
    # debug = False, so output redirects to log files
    app.run(debug=debug, host='0.0.0.0', port=UTILITIES_PORT)<|MERGE_RESOLUTION|>--- conflicted
+++ resolved
@@ -799,89 +799,7 @@
 
 @app.route("/rename", methods=["PUT"])
 def rename():
-<<<<<<< HEAD
-    # checks if AUTH_HEADER_NAME is set
-    try:
-        auth_header = request.headers[AUTH_HEADER_NAME]
-    except KeyError as e:
-        app.logger.error("No Auth Header given")
-        return jsonify(description="No Auth Header given"), 401
-
-    if not check_header(auth_header):
-        return jsonify(description="Invalid header"), 401
-
-    try:
-        machinename = request.headers["X-Machine-Name"]
-    except KeyError as e:
-        app.logger.error("No machinename given")
-        return jsonify(description="No machine name given"), 400
-
-    # public endpoints from Kong to users
-    if machinename not in SYSTEMS_PUBLIC:
-        header = {"X-Machine-Does-Not-Exist": "Machine does not exist"}
-        return jsonify(description="Error on rename operation", error="Machine does not exist"), 400, header
-
-    # iterate over systems list and find the endpoint matching same order
-    for i in range(len(SYSTEMS_PUBLIC)):
-        if SYSTEMS_PUBLIC[i] == machinename:
-            machine = SYS_INTERNALS[i]
-            break
-
-    try:
-        sourcePath = request.form["sourcePath"]
-    except BadRequestKeyError:
-        return jsonify(description="Error on rename operation", error="'sourcePath' query string missing"), 400
-
-    try:
-        targetPath = request.form["targetPath"]
-    except BadRequestKeyError:
-        return jsonify(description="Error on rename operation", error="newpath query string missing"), 400
-
-    # action to execute
-    action = "echo n | timeout {timeout} mv -i -- '{sourcePath}' '{targetPath}'".format(
-                            timeout=UTILITIES_TIMEOUT,sourcePath=sourcePath, targetPath=targetPath)
-
-    retval = exec_remote_command(auth_header, machine, action)
-
-    if retval["error"] != 0:
-        error_str=retval["msg"]
-
-        if retval["error"] == 113:
-            header = {"X-Machine-Not-Available":"Machine is not available"}
-            return jsonify(description="Error on rename operation"), 400, header
-
-        if retval["error"] == 124:
-            header = {"X-Timeout": "Command has finished with timeout signal"}
-            return jsonify(description="Error on rename operation"), 400, header
-
-        # error no such file
-        if in_str(error_str,"No such file"):
-            if in_str(error_str,"cannot stat"):
-                header={"X-Not-Found":"{sourcePath} not found.".format(sourcePath=sourcePath)}
-                return jsonify(description="Error on rename operation"), 400, header
-
-            if in_str(error_str,"cannot move"):
-                header = {"X-Invalid-Path": "{sourcePath} and/or {targetPath} are invalid paths.".format(sourcePath=sourcePath,targetPath=targetPath)}
-                return jsonify(description="Error on rename operation"), 400, header
-
-        # permission denied
-        if in_str(error_str,"Permission denied") or in_str(retval["msg"],"OPENSSH"):
-            header = {"X-Permission-Denied": "User does not have permissions to access machine or paths"}
-            return jsonify(description="Error on rename operation"), 400, header
-
-        # if already exists, not overwrite (-i)
-        if in_str(error_str,"overwrite"):
-            header = {"X-Exists": "{targetPath} already exists".format(targetPath=targetPath)}
-            return jsonify(description="Error on rename operation"), 400, header
-
-        return jsonify(description="Error on rename operation",error=error_str), 400
-
-
-    return jsonify(description="Success to rename file or directory.", output=""), 200
-=======
     return common_operation(request, "rename", "PUT")
->>>>>>> 272ba5df
-
 
 
 ## copy cp
